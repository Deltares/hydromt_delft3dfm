--- conflicted
+++ resolved
@@ -452,9 +452,8 @@
             ["comments"],
             axis=1,
         )
-
-    # Drop compound structures (only write but do not read it back)
-    df_structures = df_structures[df_structures["type"] != "compound"]
+        # Drop compound structures (only write but do not read it back)
+        df_structures = df_structures[df_structures["type"] != "compound"]
 
     # Add geometry
     gdf_structures = gis_utils.get_gdf_from_branches(branches, df_structures)
@@ -770,19 +769,6 @@
             bcdict.append(bc)
 
     # write forcing file
-<<<<<<< HEAD
-=======
-    for bc in bcdict:
-        try:
-            ForcingModel(
-                forcing=[
-                    bc for bc in bcdict if bc["name"] == "481349.951956_8041528.002583"
-                ]
-            )
-        except ValueError:
-            raise ValueError(f"Error in boundary forcing {bc['name']}")
-
->>>>>>> 89d5702a
     forcing_model = ForcingModel(forcing=bcdict)
     forcing_fn = "boundarycondition1d.bc"
     forcing_model.save(join(savedir, forcing_fn), recurse=True)
