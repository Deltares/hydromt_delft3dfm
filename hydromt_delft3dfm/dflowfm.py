"""Implement Delft3D-FM hydromt plugin model class."""

import itertools
import logging
import os
from datetime import datetime, timedelta
from os.path import basename, dirname, isfile, join
from pathlib import Path
from typing import Any, Dict, List, Optional, Tuple, Union

import geopandas as gpd
import hydromt
import numpy as np
import pandas as pd
import xarray as xr
import xugrid as xu
from hydrolib.core.dflowfm import FMModel, IniFieldModel
from hydrolib.core.dimr import DIMR, FMComponent, Start
from hydromt.models import MeshModel
from hydromt.workflows import create_mesh2d
from pyproj import CRS
from shapely.geometry import box

from . import DATADIR, gis_utils, mesh_utils, utils, workflows

__all__ = ["DFlowFMModel"]
logger = logging.getLogger(__name__)


class DFlowFMModel(MeshModel):
    """API for Delft3D-FM models in HydroMT."""

    _NAME = "dflowfm"
    _CONF = "DFlowFM.mdu"
    _DATADIR = DATADIR
    _GEOMS = {}
    _API = {
        "crs": CRS,
        "config": Dict[str, Any],
        "region": gpd.GeoDataFrame,
        "geoms": Dict[str, gpd.GeoDataFrame],
        "maps": Dict[str, Union[xr.DataArray, xr.Dataset]],
        "mesh": Union[xu.UgridDataArray, xu.UgridDataset],
        "forcing": Dict[str, Union[xr.DataArray, xr.Dataset]],
        "results": Dict[str, Union[xr.DataArray, xr.Dataset]],
        "states": Dict[str, Union[xr.DataArray, xr.Dataset]],
    }
    _MAPS = {
        "elevtn": {
            "name": "bedlevel",
            "initype": "initial",
            "interpolation": "triangulation",
            "locationtype": "2d",
        },
        "waterlevel": {
            "name": "waterlevel",
            "initype": "initial",
            "interpolation": "mean",
            "locationtype": "2d",
            "averagingrelsize": 1.01,  # default
        },
        "waterdepth": {
            "name": "waterdepth",
            "initype": "initial",
            "interpolation": "mean",
            "locationtype": "2d",
            "averagingrelsize": 1.01,
        },
        "pet": {
            "name": "PotentialEvaporation",
            "initype": "initial",
            "interpolation": "triangulation",
            "locationtype": "2d",
        },
        "infiltcap": {
            "name": "InfiltrationCapacity",
            "initype": "initial",
            "interpolation": "triangulation",
            "locationtype": "2d",
        },
        "roughness_chezy": {
            "name": "frictioncoefficient",
            "initype": "parameter",
            "interpolation": "triangulation",
            "locationtype": "2d",
            "frictype": 0,
        },
        "roughness_manning": {
            "name": "frictioncoefficient",
            "initype": "parameter",
            "interpolation": "triangulation",
            "locationtype": "2d",
            "frictype": 1,
        },
        "roughness_walllawnikuradse": {
            "name": "frictioncoefficient",
            "initype": "parameter",
            "interpolation": "triangulation",
            "locationtype": "2d",
            "frictype": 2,
        },
        "roughness_whitecolebrook": {
            "name": "frictioncoefficient",
            "initype": "parameter",
            "interpolation": "triangulation",
            "locationtype": "2d",
            "frictype": 3,
        },
    }
    _FOLDERS = ["dflowfm", "geoms", "maps"]
    _CLI_ARGS = {"region": "setup_region"}
    _CATALOGS = join(_DATADIR, "parameters_data.yml")

    def __init__(
        self,
        root: Union[str, Path],
        mode: str = "w",
        config_fn: str = None,
        data_libs: List[str] = [],  # yml
        crs: Union[int, str] = None,
        dimr_fn: str = None,
        network_snap_offset=25,
        snap_newbranches_to_branches_at_snapnodes=True,
        openwater_computation_node_distance=40,
        logger=logger,
    ):
        """Initialize the DFlowFMModel.

        Parameters
        ----------
        root : str or Path
            The model root location.
        mode : {'w','r','r+'}
            Write/read/append mode.
            Default is "w".
        config_fn : str, optional
            The D-Flow FM model configuration file (.mdu).
            If None, default configuration file is used.
            Default is None.
        data_libs : list of str, optional
            List of data catalog yaml files.
            Default is None.
        crs : EPSG code, int
            EPSG code of the model.
        dimr_fn: str, optional
            Path to the dimr configuration file.
            If None, default dimr configuration file is used.
            Default is None.
        network_snap_offset: float, optional
            Global option for generation of the mesh1d network. Snapping tolerance to
            automatically connecting branches.
            By default 25 m.
        snap_newbranches_to_branches_at_snapnodes: bool, optional
            Global option for generation of the mesh1d network.
            By default True.
        openwater_computation_node_distance: float, optional
            Global option for generation of the mesh1d network. Distance to generate
            mesh1d nodes for open water system (rivers, channels). By default 40 m.
        logger
            The logger used to log messages.
        """
        if not isinstance(root, (str, Path)):
            raise ValueError("The 'root' parameter should be a of str or Path.")

        super().__init__(
            root=root,
            mode=mode,
            config_fn=config_fn,
            data_libs=data_libs,
            logger=logger,
        )

        # model specific
        self._branches = None
        self._dimr = None
        self._dimr_fn = "dimr_config.xml" if dimr_fn is None else dimr_fn
        self._dfmmodel = None
        self._config_fn = (
            join("dflowfm", self._CONF) if config_fn is None else config_fn
        )  # FIXME Xiaohan config needs to be derived from dimr_fn if dimr_fn exsit
        self.data_catalog.from_yml(self._CATALOGS)

        self.config

        # Global options for generation of the mesh1d network
        self._network_snap_offset = network_snap_offset
        self._snap_newbranches_to_branches_at_snapnodes = (
            snap_newbranches_to_branches_at_snapnodes
        )
        self._openwater_computation_node_distance = openwater_computation_node_distance
        self._res = None

        # crs
        self._crs = CRS.from_user_input(crs) if crs else None
        self._check_crs()

    def setup_region(self, region):
        """HYDROMT CORE METHOD NOT USED FOR DFlowFMModel."""
        raise ValueError(
            "setup_region() method not implemented for DFlowFMModel."
            "The region will be set in the methods preparing the mesh: "
            "[setup_mesh2d, setup_rivers, setup_rivers_from_dem, setup_channels,"
            "setup_pipes]"
            "Pass the region argument to these methods directly and not in the"
            "command line."
        )

    def setup_channels(
        self,
        region: dict,
        channels_fn: str,
        channels_defaults_fn: str = "channels_defaults",
        channel_filter: str = None,
        friction_type: str = "Manning",
        friction_value: float = 0.023,
        crosssections_fn: str = None,
        crosssections_type: str = None,
        spacing: int = None,
        snap_offset: float = 0.0,
        allow_intersection_snapping: bool = True,
    ):
        """Prepare the 1D channels and adds to branches 1D network.

        Adds model layers:

        * **channels** geom: 1D channels vector
        * **branches** geom: 1D branches vector

        Parameters
        ----------
        region : dict, optional
            Dictionary describing region of interest for extracting 1D channels, e.g.:

            * {'bbox': [xmin, ymin, xmax, ymax]}

            * {'geom': 'path/to/polygon_geometry'}
            Note that only crs=4326 is supported for 'bbox'.
        channels_fn : str
            Name of data source for channelsparameters, see data/data_sources.yml.
            Note only the lines that intersect with the region polygon will be used.

            * Optional variables: [branchid, branchtype, branchorder, material,
            friction_type, friction_value]
        channels_defaults_fn : str, optional
            Path to a csv file containing all defaults values per 'branchtype'.
            Default is None.
        channel_filter: str, optional
            Keyword in branchtype column of channels_fn used to filter river lines.
            If None all lines in channels_fn are used (default).
        friction_type : str, optional
            Type of friction to use. One of ["Manning", "Chezy", "wallLawNikuradse",
            "WhiteColebrook", "StricklerNikuradse", "Strickler", "deBosBijkerk"].
            By default "Manning".
        friction_value : float, optional.
            Friction value.
            Units corresponding to [friction_type] are ["Chézy C [m 1/2 /s]",
            "Manning n [s/m 1/3 ]", "Nikuradse k_n [m]", "Nikuradse k_n [m]",
            "Nikuradse k_n [m]", "Strickler k_s [m 1/3 /s]",
            "De Bos-Bijkerk γ [1/s]"]
            By default 0.023.
        crosssections_fn : str or Path, optional
            Name of data source for crosssections, see data/data_sources.yml.
            If ``crosssections_type`` = "xyzpoints"

            * Required variables: [crsid, order, z]
            If ``crosssections_type`` = "points"

            * Required variables: [crsid, order, z]
            By default None, crosssections will be set from branches
        crosssections_type : str, optional
            Type of crosssections read from crosssections_fn. One of ["xyzpoints"].
            By default None.
        snap_offset: float, optional
            Snapping tolerance to automatically connecting branches.
            By default 0.0, no snapping is applied.
        allow_intersection_snapping: bool, optional
            Switch to choose whether snapping of multiple branch ends are allowed when
            ``snap_offset`` is used.
            By default True.

        See Also
        --------
        dflowfm._setup_branches
        """
        self.logger.info("Preparing 1D channels.")

        # filter for allowed columns
        br_type = "channel"
        _allowed_columns = [
            "geometry",
            "branchid",
            "branchtype",
            "branchorder",
            "material",
            "shape",
            "diameter",
            "width",
            "t_width",
            "height",
            "bedlev",
            "closed",
            "friction_type",
            "friction_value",
        ]

        # Read data and filter within region
        region = workflows.parse_region_geometry(region, self.crs)
        gdf_br = self.data_catalog.get_geodataframe(
            channels_fn, geom=region, buffer=0, predicate="intersects"
        )
        # Read defaults table
        defaults = self.data_catalog.get_dataframe(channels_defaults_fn)
        # Prepare branches
        channels, channel_nodes = workflows.prepare_branches(
            gdf_br,
            params=defaults,
            br_type=br_type,
            dst_crs=self.crs,
            id_start=len(self.branches) + 1,
            filter=channel_filter,
            spacing=spacing,
            snap_offset=snap_offset,
            allow_intersection_snapping=allow_intersection_snapping,
            allowed_columns=_allowed_columns,
            logger=self.logger,
        )
        # Prepare friction and crosssections
        channels = workflows.prepare_default_friction_and_crosssection(
            channels,
            br_type=br_type,
            friction_type=friction_type,
            friction_value=friction_value,
            logger=self.logger,
        )

        # setup crosssections
        if crosssections_type is None:
            crosssections_type = "branch"
            # TODO: maybe assign a specific one for river, like branch_river
        assert {crosssections_type}.issubset({"xyzpoints", "branch"})
        crosssections = self._setup_crosssections(
            branches=channels,
            region=region,
            crosssections_fn=crosssections_fn,
            crosssections_type=crosssections_type,
        )

        # add crosssections to exisiting ones and update geoms
        self.logger.debug("Adding crosssections vector to geoms.")
        crosssections = workflows.add_crosssections(
            self.geoms.get("crosssections"), crosssections
        )
        self.set_geoms(crosssections, "crosssections")

        # setup geoms
        self.logger.debug("Adding branches and branch_nodes vector to geoms.")
        self.set_geoms(channels, "channels")
        self.set_geoms(channel_nodes, "channel_nodes")

        # add to branches geoms
        branches = workflows.add_branches(
            self.mesh_datasets.get("mesh1d"),
            self.branches,
            channels,
            self._snap_newbranches_to_branches_at_snapnodes,
            self._network_snap_offset,
        )
        workflows.validate_branches(branches)
        self.set_branches(branches)

        # update mesh
        # Convert self.branches to xugrid
        mesh1d, network1d = workflows.mesh1d_network1d_from_branches(
            self.opensystem,
            self.closedsystem,
            self._openwater_computation_node_distance,
        )
        self.set_mesh(network1d, grid_name="network1d", overwrite_grid=True)
        self.set_mesh(mesh1d, grid_name="mesh1d", overwrite_grid=True)

    def setup_rivers_from_dem(
        self,
        region: dict,
        hydrography_fn: str,
        river_geom_fn: str = None,
        rivers_defaults_fn: str = "rivers_defaults",
        rivdph_method="gvf",
        rivwth_method="geom",
        river_upa=25.0,
        river_len=1000,
        min_rivwth=50.0,
        min_rivdph=1.0,
        rivbank=True,
        rivbankq=25,
        segment_length=3e3,
        smooth_length=10e3,
        friction_type: str = "Manning",
        friction_value: float = 0.023,
        constrain_rivbed=True,
        constrain_estuary=True,
        **kwargs,  # for workflows.get_river_bathymetry method
    ) -> None:
        """
        Set the all river parameters from hydrograph and dem maps.

        River cells are based on the `river_mask_fn` raster file if
        `rivwth_method='mask'`, or if `rivwth_method='geom'` the rasterized segments
        buffered with half a river width ("rivwth" [m]) if that attribute is found in
        `river_geom_fn`.

        If a river segment geometry file `river_geom_fn` with bedlevel column
        ("zb" [m+REF]) or a river depth ("rivdph" [m]) in combination with
        `rivdph_method='geom'` is provided, this attribute is used directly.

        Otherwise, a river depth is estimated based on bankfull discharge
        ("qbankfull" [m3/s]) attribute taken from the nearest river segment in
        `river_geom_fn` or `qbankfull_fn` upstream river boundary points if provided.

        The river depth is relative to the bankfull elevation profile if `rivbank=True`
        (default), which is estimated as the `rivbankq` elevation percentile [0-100] of
        cells neighboring river cells. This option requires the flow direction
        ("flwdir") and upstream area ("uparea") maps to be set using the
        hydromt.flw.flwdir_from_da method. If `rivbank=False` the depth is simply
        subtracted from the elevation of river cells.

        Missing river width and river depth values are filled by propagating valid
        values downstream and using the constant minimum values `min_rivwth` and
        `min_rivdph` for the remaining missing values.

        Updates model layer:

        * **dep** map: combined elevation/bathymetry [m+ref]

        Adds model layers

        * **rivmsk** map: map of river cells (not used by SFINCS)
        * **rivers** geom: geometry of rivers (not used by SFINCS)

        Parameters
        ----------
        region : dict, optional
            Dictionary describing region of interest for extracting 1D rivers, e.g.:

            * {'bbox': [xmin, ymin, xmax, ymax]}

            * {'geom': 'path/to/polygon_geometry'}
        hydrography_fn : str
            Hydrography data to derive river shape and characteristics from.

            * Required variables: ['elevtn']
            * Optional variables: ['flwdir', 'uparea']
        river_geom_fn : str, optional
            Line geometry with river attribute data.

            * Required variable for direct bed level burning: ['zb']
            * Required variable for direct river depth burning: ['rivdph']
            (only in combination with rivdph_method='geom')
            * Variables used for river depth estimates: ['qbankfull', 'rivwth']
        rivers_defaults_fn : str Path
            Path to a csv file containing all defaults values per 'branchtype'.
        rivdph_method : {'gvf', 'manning', 'powlaw'}
            River depth estimate method, by default 'gvf'
        rivwth_method : {'geom', 'mask'}
            Derive the river with from either the `river_geom_fn` (geom) or
            `river_mask_fn` (mask; default) data.
        river_upa : float, optional
            Minimum upstream area threshold for rivers [km2], by default 25.0
        river_len: float, optional
            Mimimum river length within the model domain threshhold [m], by default
            1000 m.
        min_rivwth, min_rivdph: float, optional
            Minimum river width [m] (by default 50.0) and depth [m] (by default 1.0)
        rivbank: bool, optional
            If True (default), approximate the reference elevation for the river depth
            based on the river bankfull elevation at cells neighboring river cells.
            Otherwise use the elevation of the local river cell as reference level.
        rivbankq : float, optional
            quantile [1-100] for river bank estimation, by default 25
        segment_length : float, optional
            Approximate river segment length [m], by default 5e3
        smooth_length : float, optional
            Approximate smoothing length [m], by default 10e3
        friction_type : str, optional
            Type of friction tu use. One of ["Manning", "Chezy", "wallLawNikuradse",
            "WhiteColebrook", "StricklerNikuradse", "Strickler", "deBosBijkerk"].
            By default "Manning".
        friction_value : float, optional.
            Units corresponding to [friction_type] are ["Chézy C [m 1/2 /s]",
            "Manning n [s/m 1/3 ]", "Nikuradse k_n [m]", "Nikuradse k_n [m]",
            "Nikuradse k_n [m]", "Strickler k_s [m 1/3 /s]", "De Bos-Bijkerk γ [1/s]"]
            Friction value. By default 0.023.
        constrain_estuary : bool, optional
            If True (default) fix the river depth in estuaries based on the upstream
            river depth.
        constrain_rivbed : bool, optional
            If True (default) correct the river bed level to be hydrologically correct,
            i.e. sloping downward in downstream direction.

        See Also
        --------
        workflows.get_river_bathymetry

        Raises
        ------
        ValueError

        """
        self.logger.info("Preparing river shape from hydrography data.")
        # parse region argument
        region = workflows.parse_region_geometry(region, self.crs)

        # read data
        ds_hydro = self.data_catalog.get_rasterdataset(
            hydrography_fn,
            geom=region,
        )
        if isinstance(ds_hydro, xr.DataArray):
            ds_hydro = ds_hydro.to_dataset()

        # read river line geometry data
        gdf_riv = None
        if river_geom_fn is not None:
            gdf_riv = self.data_catalog.get_geodataframe(
                river_geom_fn, geom=region, buffer=1
            ).to_crs(ds_hydro.raster.crs)

        # check if flwdir and uparea in ds_hydro
        if "flwdir" not in ds_hydro.data_vars:
            da_flw = hydromt.flw.d8_from_dem(ds_hydro["elevtn"])
        else:
            da_flw = ds_hydro["flwdir"]
        flwdir = hydromt.flw.flwdir_from_da(da_flw, ftype="d8")
        if "uparea" not in ds_hydro.data_vars:
            da_upa = xr.DataArray(
                dims=ds_hydro["elevtn"].raster.dims,
                coords=ds_hydro["elevtn"].raster.coords,
                data=flwdir.upstream_area(unit="km2"),
                name="uparea",
            )
            da_upa.raster.set_nodata(-9999)
            ds_hydro["uparea"] = da_upa

        # get river shape and bathymetry
        if friction_type == "Manning":
            kwargs.update(manning=friction_value)
        elif rivdph_method == "gvf":
            raise ValueError(
                "rivdph_method 'gvf' requires friction_type='Manning'."
                "Use 'geom' or 'powlaw' instead."
            )
        gdf_riv, _ = workflows.get_river_bathymetry(
            ds_hydro,
            flwdir=flwdir,
            gdf_riv=gdf_riv,
            gdf_qbf=None,
            rivdph_method=rivdph_method,
            rivwth_method=rivwth_method,
            river_upa=river_upa,
            river_len=river_len,
            min_rivdph=min_rivdph,
            min_rivwth=min_rivwth,
            rivbank=rivbank,
            rivbankq=rivbankq,
            segment_length=segment_length,
            smooth_length=smooth_length,
            constrain_estuary=constrain_estuary,
            constrain_rivbed=constrain_rivbed,
            logger=self.logger,
            **kwargs,
        )
        # Rename river properties column and reproject
        rm_dict = {"rivwth": "width", "rivdph": "height", "zb": "bedlev"}
        gdf_riv = gdf_riv.rename(columns=rm_dict).to_crs(self.crs)

        # filter for allowed columns
        br_type = "river"
        _allowed_columns = [
            "geometry",
            "branchid",
            "branchtype",
            "branchorder",
            "material",
            "shape",
            "diameter",
            "width",
            "t_width",
            "height",
            "bedlev",
            "closed",
            "friction_type",
            "friction_value",
        ]

        # assign default attributes
        # Read defaults table
        defaults = self.data_catalog.get_dataframe(rivers_defaults_fn)
        # Make sure default shape is rectangle
        defaults["shape"] = np.array(["rectangle"])

        # Prepare branches
        rivers, river_nodes = workflows.prepare_branches(
            gdf_riv,
            params=defaults,
            br_type=br_type,
            dst_crs=self.crs,
            id_start=len(self.branches) + 1,
            allowed_columns=_allowed_columns,
            logger=self.logger,
        )
        # Prepare friction
        branches = workflows.prepare_default_friction_and_crosssection(
            rivers,
            br_type=br_type,
            friction_type=friction_type,
            friction_value=friction_value,
            logger=self.logger,
        )

        # setup crosssections
        crosssections = self._setup_crosssections(
            branches=rivers,
            crosssections_fn=None,
            crosssections_type="branch",
        )

        # add crosssections to exisiting ones and update geoms
        self.logger.debug("Adding crosssections vector to geoms.")
        crosssections = workflows.add_crosssections(
            self.geoms.get("crosssections"), crosssections
        )
        self.set_geoms(crosssections, "crosssections")

        # setup geoms #TODO do we still need channels?
        self.logger.debug("Adding rivers and river_nodes vector to geoms.")
        self.set_geoms(rivers, "rivers")
        self.set_geoms(river_nodes, "rivers_nodes")

        # add to branches geoms
        branches = workflows.add_branches(
            self.mesh_datasets.get("mesh1d"),
            self.branches,
            rivers,
            self._snap_newbranches_to_branches_at_snapnodes,
            self._network_snap_offset,
        )
        workflows.validate_branches(branches)
        self.set_branches(branches)

        # update mesh
        # Convert self.branches to xugrid
        mesh1d, network1d = workflows.mesh1d_network1d_from_branches(
            self.opensystem,
            self.closedsystem,
            self._openwater_computation_node_distance,
        )
        self.set_mesh(network1d, grid_name="network1d", overwrite_grid=True)
        self.set_mesh(mesh1d, grid_name="mesh1d", overwrite_grid=True)

    def setup_rivers(
        self,
        region: dict,
        rivers_fn: str,
        rivers_defaults_fn: str = "rivers_defaults",
        river_filter: str = None,
        friction_type: str = "Manning",
        friction_value: float = 0.023,
        crosssections_fn: Union[int, list] = None,
        crosssections_type: Union[int, list] = None,
        snap_offset: float = 0.0,
        allow_intersection_snapping: bool = True,
    ):
        """Prepare the 1D rivers and adds to 1D branches.

        1D rivers must contain valid geometry, friction and crosssections.

        The river geometry is read from ``rivers_fn``. If defaults attributes
        [branchorder, spacing, material, shape, width, t_width, height, bedlev, closed]
        are not present in ``rivers_fn``, they are added from defaults values in
        ``rivers_defaults_fn``. For branchid and branchtype, they are created on the fly
        if not available in rivers_fn ("river" for Type and "river_{i}" for Id).

        Friction attributes are either taken from ``rivers_fn`` or filled in using
        ``friction_type`` and ``friction_value`` arguments.
        Note for now only branch friction or global friction is supported.

        Crosssections are read from ``crosssections_fn`` based on the
        ``crosssections_type``. If there is no ``crosssections_fn`` values are derived
        at the centroid of each river line based on defaults. If there are multiple
        types of crossections, specify them as lists.

        Adds/Updates model layers:

        * **rivers** geom: 1D rivers vector
        * **branches** geom: 1D branches vector
        * **crosssections** geom: 1D crosssection vector

        Parameters
        ----------
        region : dict, optional
            Dictionary describing region of interest for extracting 1D rivers, e.g.:

            * {'bbox': [xmin, ymin, xmax, ymax]}

            * {'geom': 'path/to/polygon_geometry'}
        rivers_fn : str
            Name of data source for rivers parameters, see data/data_sources.yml.
            Note only the lines that intersect with the region polygon will be used.

            * Optional variables: [branchid, branchtype, branchorder, material,
            friction_type, friction_value]
        rivers_defaults_fn : str Path
            Path to a csv file containing all defaults values per 'branchtype'.
            By default None.
        river_filter: str, optional
            Keyword in branchtype column of rivers_fn used to filter river lines.
            If None all lines in rivers_fn are used (default).
        friction_type : str, optional
            Type of friction to use. One of ["Manning", "Chezy", "wallLawNikuradse",
            "WhiteColebrook", "StricklerNikuradse", "Strickler", "deBosBijkerk"].
            By default "Manning".
        friction_value : float, optional.
            Units corresponding to [friction_type] are ["Chézy C [m 1/2 /s]",
            "Manning n [s/m 1/3 ]", "Nikuradse k_n [m]", "Nikuradse k_n [m]",
            "Nikuradse k_n [m]", "Strickler k_s [m 1/3 /s]", "De Bos-Bijkerk γ [1/s]"]
            Friction value. By default 0.023.
        crosssections_fn : str, Path, or a list of str or Path, optional
            Name of data source for crosssections, see data/data_sources.yml. One or a
            list corresponding to ``crosssections_type`` .
            If ``crosssections_type`` = "branch"
            crosssections_fn should be None
            If ``crosssections_type`` = "xyz"

            * Required variables: [crsid, order, z]
            If ``crosssections_type`` = "point"

            * Required variables: [crsid, shape, shift]
            By default None, crosssections will be set from branches
        crosssections_type : str, or a list of str, optional
            Type of crosssections read from crosssections_fn. One or a list of
            ["branch", "xyz", "point"].
            By default None.
        snap_offset: float, optional
            Snapping tolerance to automatically connecting branches.
            By default 0.0, no snapping is applied.
        allow_intersection_snapping: bool, optional
            Switch to choose whether snapping of multiple branch ends are allowed when
            ``snap_offset`` is used.
            By default True.

        See Also
        --------
        dflowfm._setup_branches
        dflowfm._setup_crosssections
        """
        self.logger.info("Preparing 1D rivers.")
        # filter for allowed columns
        br_type = "river"
        _allowed_columns = [
            "geometry",
            "branchid",
            "branchtype",
            "branchorder",
            "material",
            "shape",
            "width",
            "t_width",
            "height",
            "bedlev",
            "closed",
            "friction_type",
            "friction_value",
        ]

        # Read data and filter within region
        region = workflows.parse_region_geometry(region, self.crs)
        gdf_br = self.data_catalog.get_geodataframe(
            rivers_fn, geom=region, buffer=0, predicate="intersects"
        )
        # Read defaults table
        defaults = self.data_catalog.get_dataframe(rivers_defaults_fn)
        # Prepare branches
        rivers, river_nodes = workflows.prepare_branches(
            gdf_br,
            params=defaults,
            br_type=br_type,
            dst_crs=self.crs,
            id_start=len(self.branches) + 1,
            filter=river_filter,
            snap_offset=snap_offset,
            allow_intersection_snapping=allow_intersection_snapping,
            allowed_columns=_allowed_columns,
            logger=self.logger,
        )
        # Prepare friction and crosssections
        rivers = workflows.prepare_default_friction_and_crosssection(
            rivers,
            br_type=br_type,
            friction_type=friction_type,
            friction_value=friction_value,
            logger=self.logger,
        )

        # setup crosssections
        crosssections_type, crosssections_fn = workflows.init_crosssections_options(
            crosssections_type, crosssections_fn
        )
        for crs_fn, crs_type in zip(crosssections_fn, crosssections_type):
            crosssections = self._setup_crosssections(
                branches=rivers,
                region=region,
                crosssections_fn=crs_fn,
                crosssections_type=crs_type,
            )
            crosssections = workflows.add_crosssections(
                self.geoms.get("crosssections"), crosssections
            )
            # setup geoms for crosssections
            self.set_geoms(crosssections, "crosssections")

        # setup branch orders
        # for crossection type yz or xyz, always use branchorder = -1,
        # because no interpolation can be applied.
        # TODO: change to lower case is needed
        _overwrite_branchorder = self.geoms["crosssections"][
            self.geoms["crosssections"]["crsdef_type"].str.contains("yz")
        ]["crsdef_branchid"].tolist()
        if len(_overwrite_branchorder) > 0:
            rivers.loc[
                rivers["branchid"].isin(_overwrite_branchorder), "branchorder"
            ] = -1

        # setup geoms for rivers and river_nodes
        self.logger.debug("Adding rivers and river_nodes vector to geoms.")
        self.set_geoms(rivers, "rivers")
        self.set_geoms(river_nodes, "rivers_nodes")

        # setup branches
        branches = workflows.add_branches(
            self.mesh_datasets.get(
                "mesh1d"
            ),  # FIXME Xiaohan self.get_mesh("mesh1d") gives an error, is that desired?
            self.branches,
            rivers,
            self._snap_newbranches_to_branches_at_snapnodes,
            self._network_snap_offset,
        )
        workflows.validate_branches(branches)
        self.set_branches(branches)

        # update mesh
        # Convert self.branches to xugrid
        mesh1d, network1d = workflows.mesh1d_network1d_from_branches(
            self.opensystem,
            self.closedsystem,
            self._openwater_computation_node_distance,
        )
        self.set_mesh(network1d, grid_name="network1d", overwrite_grid=True)
        self.set_mesh(mesh1d, grid_name="mesh1d", overwrite_grid=True)

    def setup_pipes(
        self,
        region: dict,
        pipes_fn: str,
        pipes_defaults_fn: str = "pipes_defaults",
        pipe_filter: Union[str, None] = None,
        spacing: float = np.inf,
        friction_type: str = "WhiteColebrook",
        friction_value: float = 0.003,
        crosssections_shape: str = "circle",
        crosssections_value: Union[int, list] = 0.5,
        dem_fn: Union[str, None] = None,
        pipes_depth: float = 2.0,
        pipes_invlev: float = -2.5,
        snap_offset: float = 0.0,
        allow_intersection_snapping: bool = True,
    ):
        """Prepare the 1D pipes and adds to 1D branches.

        Note that 1D manholes must also be set-up  when setting up 1D pipes.

        1D pipes must contain valid geometry, friction and crosssections.

        The pipe geometry is read from ``pipes_fn``.

        If branchtype is present in ``pipes_fn``, it is possible to filter pipe geometry
        using an additional filter specificed in``pipe_filter``. If defaults attributes
        ["branchorder"] are not present in ``pipes_fn``, they are added from defaults
        values in ``pipes_defaults_fn``. For branchid and branchtype, if they are not
        present in ``pipes_fn``, they are created on the fly ("pipe" for branchtype and
        "pipe_{i}" for branchid).

        The pipe geometry can be processed using splitting based on ``spacing``.

        Friction attributes ["branchid", "frictionvalue"] are either taken from
        ``pipes_fn`` or filled in using ``friction_type`` and ``friction_value``
        arguments.
        Note for now only branch friction or global friction is supported.

        Crosssections definition attributes ["shape", "diameter", "width", "height",
        "closed"] are either taken from ``pipes_fn`` or filled in using
        ``crosssections_shape`` and ``crosssections_value``.

        Crosssections location attributes ["invlev_up", "invlev_dn"] are either taken
        from ``pipes_fn``, or derived from ``dem_fn`` minus a fixed depth ``pipe_depth``
        [m], or from a constant ``pipe_invlev`` [m asl] (not recommended! should be
        edited before a model run).

        Adds/Updates model layers:

        * **pipes** geom: 1D pipes vector
        * **branches** geom: 1D branches vector
        * **crosssections** geom: 1D crosssection vector

        Parameters
        ----------
        region : dict, optional
            Dictionary describing region of interest for extracting 1D pipes, e.g.:

            * {'bbox': [xmin, ymin, xmax, ymax]}

            * {'geom': 'path/to/polygon_geometry'}
            Note that only manholes within the region are kept.
        pipes_fn : str
            Name of data source for pipes parameters, see data/data_sources.yml.
            Note only the lines that are within the region polygon will be used.

            * Optional variables: [branchid, branchtype, branchorder, spacing, branchid,
            frictionvalue, shape, diameter, width, height, closed, invlev_up, invlev_dn]
            #TODO: material table is used for friction which is not implemented
        pipes_defaults_fn : str Path
            Path to a csv file containing all defaults values per "branchtype"'".
        pipe_filter: str, optional
            Keyword in branchtype column of pipes_fn used to filter pipe lines.
            If None all lines in pipes_fn are used (default).
        spacing: float, optional
            Spacing value in meters to split the long pipelines lines into shorter
            pipes. By default inf - no splitting is applied.
        friction_type : str, optional
            Type of friction to use. One of ["Manning", "Chezy", "wallLawNikuradse",
            "WhiteColebrook", "StricklerNikuradse", "Strickler", "deBosBijkerk"].
            By default "WhiteColeBrook".
        friction_value : float, optional.
            Units corresponding to ''friction_type'' are ["Chézy C [m 1/2 /s]",
            "Manning n [s/m 1/3 ]", "Nikuradse k_n [m]", "Nikuradse k_n [m]",
            "Nikuradse k_n [m]", "Strickler k_s [m 1/3 /s]", "De Bos-Bijkerk γ [1/s]"]
            Friction value. By default 0.003.
        crosssections_shape : str, optional
            Shape of pipe crosssections. Either "circle" (default) or "rectangle".
        crosssections_value : int or list of int, optional
            Crosssections parameter value.
            If ``crosssections_shape`` = "circle", expects a diameter
            (default with 0.5 m) [m]
            If ``crosssections_shape`` = "rectangle", expects a list with
            [width, height] (e.g. [1.0, 1.0]) [m]. closed rectangle by default.
        dem_fn: str, optional
            Name of data source for dem data. Used to derive default invert levels
            values (DEM - pipes_depth - pipes diameter/height).

            * Required variables: [elevtn]
        pipes_depth: float, optional
            Depth of the pipes underground [m] (default 2.0 m). Used to derive defaults
            invert levels values (DEM - pipes_depth - pipes diameter/height).
        pipes_invlev: float, optional
            Constant default invert levels of the pipes [m asl] (default -2.5 m asl).
            This method is recommended to be used together with the dem method to fill
            remaining nan values. It slone is not a recommended method.
        snap_offset: float, optional
            Snapping tolenrance to automatically connecting branches. Tolenrance must be
            smaller than the shortest pipe length.
            By default 0.0, no snapping is applied.
        allow_intersection_snapping: bool, optional
            Switch to choose whether snapping of multiple branch ends are allowed when
            ``snap_offset`` is used.
            By default True.

        See Also
        --------
        dflowfm._setup_branches
        dflowfm._setup_crosssections
        """
        self.logger.info("Preparing 1D pipes.")

        # filter for allowed columns
        br_type = "pipe"
        _allowed_columns = [
            "geometry",
            "branchid",
            "branchtype",
            "branchorder",
            "material",
            "spacing",
            "branchid",
            "frictionvalue",
            "shape",  # circle or rectangle
            "diameter",  # circle
            "width",  # rectangle
            "height",  # rectangle
            "invlev_up",
            "inlev_dn",
        ]

        # Read data and filter within region
        region = workflows.parse_region_geometry(region, self.crs)
        gdf_br = self.data_catalog.get_geodataframe(
            pipes_fn, geom=region, buffer=0, predicate="intersects"
        )
        # Read defaults table
        defaults = self.data_catalog.get_dataframe(pipes_defaults_fn)
        # Prepare branches
        pipes, pipe_nodes = workflows.prepare_branches(
            gdf_br,
            params=defaults,
            br_type=br_type,
            dst_crs=self.crs,
            id_start=len(self.branches) + 1,
            filter=pipe_filter,
            spacing=spacing,
            snap_offset=snap_offset,
            allow_intersection_snapping=allow_intersection_snapping,
            allowed_columns=_allowed_columns,
            logger=self.logger,
        )
        # Prepare friction and crosssections
        pipes = workflows.prepare_default_friction_and_crosssection(
            pipes,
            br_type=br_type,
            friction_type=friction_type,
            friction_value=friction_value,
            crosssections_shape=crosssections_shape,
            crosssections_value=crosssections_value,
            logger=self.logger,
        )
        # filter extra time for geting clipped pipes within the region (better match)
        pipes = gpd.sjoin(pipes, region, predicate="within")

        # setup crosssections
        # setup invert levels
        # 1. check if invlev up and dn are fully filled in (nothing needs to be done)
        if "invlev_up" and "invlev_dn" in pipes.columns:
            inv = pipes[["invlev_up", "invlev_dn"]]
            if inv.isnull().sum().sum() > 0:  # nodata values in pipes for invert levels
                fill_invlev = True
                self.logger.info(
                    f"{pipes_fn} data has {inv.isnull().sum().sum()} no data values"
                    "for invert levels. Will be filled using dem_fn or"
                    f"default value {pipes_invlev}"
                )
            else:
                fill_invlev = False
        else:
            fill_invlev = True
            self.logger.info(
                f"{pipes_fn} does not have columns [invlev_up, invlev_dn]."
                "Invert levels will be generated from dem_fn or"
                f"default value {pipes_invlev}"
            )
        # 2. filling use dem_fn + pipe_depth
        if fill_invlev and dem_fn is not None:
            dem = self.data_catalog.get_rasterdataset(
                dem_fn,
                geom=region,
                buffer=self._network_snap_offset,
                variables=["elevtn"],
            )
            pipes = workflows.invert_levels_from_dem(
                gdf=pipes, dem=dem, depth=pipes_depth
            )
            if pipes[["invlev_up", "invlev_dn"]].isnull().sum().sum() > 0:
                fill_invlev = True
            else:
                fill_invlev = False
        # 3. filling use pipes_invlev
        if fill_invlev and pipes_invlev is not None:
            self.logger.warning(
                "!Using a constant up and down invert levels for all pipes."
                "May cause issues when running the delft3dfm model.!"
            )
            df_inv = pd.DataFrame(
                data={
                    "branchtype": ["pipe"],
                    "invlev_up": [pipes_invlev],
                    "invlev_dn": [pipes_invlev],
                }
            )
            pipes = workflows.update_data_columns_attributes(
                pipes, df_inv, brtype="pipe"
            )

        # TODO: check that geometry lines are properly oriented from up to dn
        # when deriving invert levels from dem

        # Update crosssections object
        crosssections = self._setup_crosssections(
            pipes,
            crosssections_type="branch",
            midpoint=False,
        )
        # add crosssections to exisiting ones and update geoms
        self.logger.debug("Adding crosssections vector to geoms.")
        crosssections = workflows.add_crosssections(
            self.geoms.get("crosssections"), crosssections
        )
        self.set_geoms(crosssections, "crosssections")

        # setup geoms
        self.logger.debug("Adding pipes and pipe_nodes vector to geoms.")
        self.set_geoms(pipes, "pipes")
        self.set_geoms(pipe_nodes, "pipe_nodes")  # TODO: for manholes

        # add to branches
        branches = workflows.add_branches(
            self.mesh_datasets.get("mesh1d"),
            self.branches,
            pipes,
            self._snap_newbranches_to_branches_at_snapnodes,
            self._network_snap_offset,
        )
        workflows.validate_branches(branches)
        self.set_branches(branches)

        # update mesh
        # Convert self.branches to xugrid
        mesh1d, network1d = workflows.mesh1d_network1d_from_branches(
            self.opensystem,
            self.closedsystem,
            self._openwater_computation_node_distance,
        )
        self.set_mesh(network1d, grid_name="network1d", overwrite_grid=True)
        self.set_mesh(mesh1d, grid_name="mesh1d", overwrite_grid=True)

    def _setup_crosssections(
        self,
        branches,
        region: gpd.GeoDataFrame = None,
        crosssections_fn: str = None,
        crosssections_type: str = "branch",
        midpoint=True,
    ) -> gpd.GeoDataFrame:
        """Prepare 1D crosssections from branches, points and xyz.

        # TODO to be extended also from dem data for rivers/channels?

        Crosssection must only be used after friction has been setup.

        Crosssections are read from ``crosssections_fn``.
        Crosssection types of this file is read from ``crosssections_type``

        If ``crosssections_fn`` is not defined, default method is
        ``crosssections_type`` = 'branch', meaning that branch attributes will be used
        to derive regular crosssections.
        Crosssections are derived at branches mid points if ``midpoints`` is True,
        else at both upstream and downstream extremities of branches if False.

        Adds/Updates model layers:

        * **crosssections** geom: 1D crosssection vector

        Parameters
        ----------
        branches : gpd.GeoDataFrame
            geodataframe of the branches to apply crosssections.

            * Required variables: [branchid, branchtype, branchorder]
            If ``crosssections_type`` = "branch"
                if shape = 'circle': 'diameter'
                if shape = 'rectangle': 'width', 'height', 'closed'
                if shape = 'trapezoid': 'width', 't_width', 'height', 'closed'
            * Optional variables: [material, friction_type, friction_value]
        region : gpd.GeoDataFrame, optional
            geodataframe of the region of interest for extracting crosssections_fn,
            by default None
        crosssections_fn : str Path, optional
            Name of data source for crosssections, see data/data_sources.yml.
            Note that for point crossections, only ones within the snap_network_offset
            will be used.
            If ``crosssections_type`` = "xyz"
            Note that only points within the region + 1000m buffer will be read.

            * Required variables: crsid, order, z
            * Optional variables:
            If ``crosssections_type`` = "point"

            * Required variables: crsid, shape, shift
            * Optional variables:
                if shape = 'rectangle': 'width', 'height', 'closed'
                if shape = 'trapezoid': 'width', 't_width', 'height', 'closed'
                if shape = 'yz': 'yzcount','ycoordinates','zcoordinates','closed'
                if shape = 'zw': 'numlevels', 'levels', 'flowwidths','totalwidths',
                'closed'.
                if shape = 'zwRiver': Not Supported
                Note that list input must be strings seperated by a whitespace ''.
            By default None, crosssections will be set from branches
        crosssections_type : {'branch', 'xyz', 'point'}
            Type of crosssections read from crosssections_fn. One of
            ['branch', 'xyz', 'point'].
            By default `branch`.

        Returns
        -------
        gdf_cs : gpd.GeoDataFrame
            geodataframe of the new cross-sections

        Raise:
        ------
        NotImplementedError: if ``crosssection_type`` is not recongnised.
        """
        # setup crosssections
        if crosssections_fn is None and crosssections_type == "branch":
            # TODO: set a seperate type for rivers because other branch types
            # might require upstream/downstream
            # TODO: check for required columns
            # read crosssection from branches
            self.logger.info("Preparing crossections from branch.")
            gdf_cs = workflows.set_branch_crosssections(branches, midpoint=midpoint)

        elif crosssections_type == "xyz":
            # Read the crosssection data
            gdf_cs = self.data_catalog.get_geodataframe(
                crosssections_fn,
                geom=region,
                buffer=1000,
                predicate="contains",
            )

            # check if feature valid
            if len(gdf_cs) == 0:
                self.logger.warning(
                    f"No {crosssections_fn} 1D xyz crosssections found within domain"
                )
                return None
            valid_attributes = gis_utils.check_gpd_attributes(
                gdf_cs, required_columns=["crsid", "order", "z"]
            )
            if not valid_attributes:
                self.logger.error(
                    "Required attributes [crsid, order, z] in xyz crosssections"
                    "do not exist"
                )
                return None

            # assign id
            id_col = "crsid"
            gdf_cs.index = gdf_cs[id_col]
            gdf_cs.index.name = id_col

            # reproject to model crs
            gdf_cs.to_crs(self.crs)

            # set crsloc and crsdef attributes to crosssections
            self.logger.info(f"Preparing 1D xyz crossections from {crosssections_fn}")
            gdf_cs = workflows.set_xyz_crosssections(branches, gdf_cs)

        elif crosssections_type == "point":
            # Read the crosssection data
            gdf_cs = self.data_catalog.get_geodataframe(
                crosssections_fn,
                geom=region,
                buffer=100,
                predicate="contains",
            )

            # check if feature valid
            if len(gdf_cs) == 0:
                self.logger.warning(
                    f"No {crosssections_fn} 1D point crosssections found within domain"
                )
                return None
            valid_attributes = gis_utils.check_gpd_attributes(
                gdf_cs, required_columns=["crsid", "shape", "shift"]
            )
            if not valid_attributes:
                self.logger.error(
                    "Required attributes [crsid, shape, shift] in point crosssections"
                    "do not exist"
                )
                return None

            # assign id
            id_col = "crsid"
            gdf_cs.index = gdf_cs[id_col]
            gdf_cs.index.name = id_col

            # reproject to model crs
            gdf_cs.to_crs(self.crs)

            # set crsloc and crsdef attributes to crosssections
            self.logger.info(f"Preparing 1D point crossections from {crosssections_fn}")
            gdf_cs = workflows.set_point_crosssections(
                branches, gdf_cs, maxdist=self._network_snap_offset
            )

        else:
            raise NotImplementedError(
                f"Method {crosssections_type} is not implemented."
            )

        return gdf_cs

    def setup_manholes(
        self,
        manholes_fn: str = None,
        manhole_defaults_fn: str = "manholes_defaults",
        bedlevel_shift: float = -0.5,
        dem_fn: str = None,
        snap_offset: float = 1e-3,
    ):
        """
        Prepare the 1D manholes to pipes or tunnels.

        Can only be used after all branches are setup.

        The manholes are generated based on a set of standards specified in
        ``manhole_defaults_fn`` (default)  and can be overwritten with manholes
        read from ``manholes_fn``.

        Use ``manholes_fn`` to set the manholes from a dataset of point locations.
        Only locations within the model region are selected. They are snapped to the
        model network nodes locations within a max distance defined in ``snap_offset``.

        Manhole attributes ["area", "streetstoragearea", "storagetype", "streetlevel"]
        are either taken from ``manholes_fn`` or filled in using defaults in
        ``manhole_defaults_fn``.
        Manhole attribute ["bedlevel"] is always generated from invert levels of the
        pipe/tunnel network plus a shift defined in ``bedlevel_shift``. This is needed
        for numerical stability.
        Manhole attribute ["streetlevel"]  can also be overwriten with values dervied
        from "dem_fn".

        #TODO probably needs another parameter to apply different sampling method for
        the manholes, e.g. min within 2 m radius.

        Adds/Updates model layers:

        * **manholes** geom: 1D manholes vector

        Parameters
        ----------
        manholes_fn: str Path, optional
            Path or data source name for manholes see data/data_sources.yml.
            Note only the points that are within the region polygon will be used.

            * Optional variables: ["area", "streetstoragearea", "storagetype",
            "streetlevel"]
        manholes_defaults_fn : str Path, optional
            Path to a csv file containing all defaults values per "branchtype".
            Use multiple rows to apply defaults per ["shape", "diameter"/"width"] pairs.
            By default `hydrolib.hydromt_delft3dfm.data.manholes.manholes_defaults.csv`
            is used.

            * Allowed variables: ["area", "streetlevel", "streeStorageArea",
            "storagetype"]
        dem_fn: str, optional
            Name of data source for dem data. Used to derive default invert levels
            values (DEM - pipes_depth - pipes diameter/height).

            * Required variables: [elevtn]
        bedlevel_shift: float, optional
            Shift applied to lowest pipe invert levels to derive manhole bedlevels [m]
            (default -0.5 m, meaning bedlevel = pipe invert - 0.5m).
        snap_offset: float, optional
            Snapping tolenrance to automatically connecting manholes to network nodes.
            By default 0.001. Use a higher value if large number of user manholes are
            missing.
        """
        # geom columns for manholes
        # id = storage node id, considered identical to manhole id
        # when using single compartment manholes
        _allowed_columns = [
            "geometry",
            "id",
            "name",
            "manholeid",
            "nodeid",
            "area",
            "bedlevel",
            "streetlevel",
            "streetstoragearea",
            "storagetype",
            "usetable",
        ]

        # generate manhole locations and bedlevels
        self.logger.info("generating manholes locations and bedlevels. ")
        manholes, branches = workflows.generate_manholes_on_branches(
            self.branches,
            bedlevel_shift=bedlevel_shift,
            use_branch_variables=["diameter", "width"],
            id_prefix="manhole_",
            id_suffix="_generated",
            logger=self.logger,
        )
        # FIXME Xiaohan: why do we need set_branches here? Because of branches.gui
        # --> add a high level write_gui files same level as write_mesh
        self.set_branches(branches)

        # add manhole attributes from defaults
        defaults = self.data_catalog.get_dataframe(manhole_defaults_fn)

        # add defaults
        manholes = workflows.update_data_columns_attributes(manholes, defaults)

        # read user manhole
        if manholes_fn:
            self.logger.info(f"reading manholes street level from file {manholes_fn}. ")
            # read
            gdf_manhole = self.data_catalog.get_geodataframe(
                manholes_fn,
                geom=self.region,
                buffer=self._network_snap_offset,
                predicate="contains",
            )
            # reproject
            if gdf_manhole.crs != self.crs:
                gdf_manhole = gdf_manhole.to_crs(self.crs)
            # filter for allowed columns
            allowed_columns = set(_allowed_columns).intersection(gdf_manhole.columns)
            self.logger.debug(
                f'filtering for allowed columns:{",".join(allowed_columns)}'
            )
            gdf_manhole = gpd.GeoDataFrame(
                gdf_manhole[list(allowed_columns)], crs=gdf_manhole.crs
            )
            # replace generated manhole using user manholes
            self.logger.debug("overwriting generated manholes using user manholes.")
            manholes = hydromt.gis_utils.nearest_merge(
                manholes, gdf_manhole, max_dist=snap_offset, overwrite=True
            )

        # generate manhole streetlevels from dem
        if dem_fn is not None:
            self.logger.info("overwriting manholes street level from dem. ")
            dem = self.data_catalog.get_rasterdataset(
                dem_fn,
                geom=self.region,
                variables=["elevtn"],
                buffer=self._network_snap_offset,
            )
            # reproject of manholes is done in sample method
            manholes["_streetlevel_dem"] = dem.raster.sample(manholes).values
            manholes["_streetlevel_dem"].fillna(manholes["streetlevel"], inplace=True)
            manholes["streetlevel"] = manholes["_streetlevel_dem"]
            self.logger.debug(
                f'street level mean is {np.mean(manholes["streetlevel"])}'
            )

        # internal administration
        # drop duplicated manholeid
        self.logger.debug("dropping duplicated manholeid")
        manholes.drop_duplicates(subset="manholeid")
        # add nodeid to manholes
        network1d_nodes = mesh_utils.network1d_nodes_geodataframe(
            self.mesh_datasets["network1d"]
        )
        manholes = hydromt.gis_utils.nearest_merge(
            manholes, network1d_nodes, max_dist=0.1, overwrite=False
        )
        # add additional required columns
        manholes["id"] = manholes["nodeid"]
        # id of the storage nodes id, identical to manholeid
        # when single compartment manholes are used
        manholes["name"] = manholes["manholeid"]
        manholes["usetable"] = False

        # validate
        if manholes[_allowed_columns].isna().any().any():
            self.logger.error(
                "manholes contain no data."
                "Use manholes_defaults_fn to apply no data filling."
            )

        # setup geoms
        self.logger.debug("Adding manholes vector to geoms.")
        self.set_geoms(manholes, "manholes")

    def setup_1dboundary(
        self,
        boundaries_geodataset_fn: str = None,
        boundaries_timeseries_fn: str = None,
        boundary_value: float = -2.5,
        branch_type: str = "river",
        boundary_type: str = "waterlevel",
        boundary_unit: str = "m",
        boundary_locs: str = "downstream",
        snap_offset: float = 1.0,
    ):
        """
        Prepare the 1D ``boundary_type`` boundaries using timeseries or a constant.

        Boundaries are prepared for a specific ``branch_type`` at the ``boundary_locs``
        locations. E.g. 'waterlevel' boundaries for 'downstream''river' branches.

        The values can either be a constant using ``boundary_value`` (default) or
        timeseries read from ``boundaries_geodataset_fn``.

        Use ``boundaries_geodataset_fn`` to set the boundary values from a dataset
        of point location timeseries. Only locations within the possible model boundary
        locations + snap_offset are used. They are snapped to the model boundary
        locations within a max distance defined in ``snap_offset``. If
        ``boundaries_geodataset_fn`` has missing values, the constant ``boundary_value``
        will be used.

        The dataset/timeseries are clipped to the model time based on the model config
        tstart and tstop entries.

        Adds/Updates model layers:

        * **boundary1d_{boundary_type}bnd_{branch_type}** forcing: 1D boundaries
            DataArray

        Parameters
        ----------
        boundaries_geodataset_fn : str, Path
            Path or data source name for geospatial point timeseries file.
            This can either be a netcdf file with geospatial coordinates
            or a combined point location file with a timeseries data csv file
            which can be setup through the data_catalog yml file.

            * Required variables if netcdf: ['discharge', 'waterlevel'] depending on
                ``boundary_type``
            * Required coordinates if netcdf: ['time', 'index', 'y', 'x']

            * Required variables if a combined point location file: ['index'] with type
                int
            * Required index types if a time series data csv file: int
            NOTE: Require equidistant time series
        boundaries_timeseries_fn: str, Path
            Path to tabulated timeseries csv file with time index in first column
            and location IDs in the first row,
            see :py:meth:`hydromt.open_timeseries_from_table`, for details.
            NOTE: tabulated timeseries files can only in combination with point location
            coordinates be set as a geodataset in the data_catalog yml file.
            NOTE: Require equidistant time series
        boundary_value : float, optional
            Constant value to use for all boundaries if ``boundaries_geodataset_fn`` is
            None and to fill in missing data. By default -2.5 m.
        branch_type: str
            Type of branch to apply boundaries on. One of ["river", "pipe"].
        boundary_type : str, optional
            Type of boundary tu use. One of ["waterlevel", "discharge"].
            By default "waterlevel".
        boundary_unit : str, optional.
            Unit corresponding to [boundary_type].
            If ``boundary_type`` = "waterlevel"
                Allowed unit is [m]
            if ''boundary_type`` = "discharge":
               Allowed unit is [m3/s]
            By default m.
        boundary_locs:
            Boundary locations to consider. One of ["upstream", "downstream", "both"].
            Only used for river waterlevel which can be upstream, downstream or both.
            By default "downstream".
            For the others, it is automatically derived from branch_type and
            boundary_type.
        snap_offset : float, optional
            Snapping tolerance to automatically applying boundaries at the correct
            network nodes. By default 0.1, a small snapping is applied to avoid
            precision errors.
        """
        self.logger.info(f"Preparing 1D {boundary_type} boundaries for {branch_type}.")

        # 1. get potential boundary locations based on branch_type and boundary_type
        boundaries_branch_type = workflows.select_boundary_type(
            self.boundaries, branch_type, boundary_type, boundary_locs
        )

        # 2. read boundary from user data
<<<<<<< HEAD
        _, da_bnd = self._read_forcing_geodataset(
            boundaries_geodataset_fn, boundary_type, snap_offset
        )
=======
        if boundaries_geodataset_fn is not None:
            da_bnd = self.data_catalog.get_geodataset(
                boundaries_geodataset_fn,
                geom=boundaries.buffer(
                    snap_offset
                ),  # only select data close to the boundary of the model region
                variables=[boundary_type],
                time_tuple=(tstart, tstop),
                crs=self.crs.to_epsg(),  # assume model crs if none defined
            ).rename(boundary_type)
            # error if time mismatch
            if np.logical_and(
                pd.to_datetime(da_bnd.time.values[0]) == pd.to_datetime(tstart),
                pd.to_datetime(da_bnd.time.values[-1]) == pd.to_datetime(tstop),
            ):
                pass
            else:
                self.logger.error(
                    "forcing has different start and end time."
                    "Please check the forcing file. support yyyy-mm-dd HH:MM:SS. "
                )
            # reproject if needed and convert to location
            if da_bnd.vector.crs != self.crs:
                da_bnd.vector.to_crs(self.crs)
        elif boundaries_timeseries_fn is not None:
            raise NotImplementedError()
        else:
            da_bnd = None
>>>>>>> 89d5702a

        # 3. Derive DataArray with boundary values at boundary locations
        # in boundaries_branch_type
        da_out = workflows.compute_boundary_values(
            boundaries=boundaries_branch_type,
            da_bnd=da_bnd,
            boundary_value=boundary_value,
            boundary_type=boundary_type,
            boundary_unit=boundary_unit,
            snap_offset=snap_offset,
            logger=self.logger,
        )

        # 4. set boundaries
        self.set_forcing(da_out, name=f"boundary1d_{da_out.name}_{branch_type}")
        # FIXME: this format cannot be read back due to lack of branch type info
        # from model files

    def _read_forcing_geodataset(
        self,
        forcing_geodataset_fn: Union[str, Path],
        forcing_name: str = "discharge",
        region_buffer=0.0,
    ):
        """Read forcing geodataset."""

        refdate, tstart, tstop = self.get_model_time()  # time slice

        if (
            forcing_geodataset_fn is not None
            and self.data_catalog[forcing_geodataset_fn].data_type == "GeoDataset"
        ):
            da = self.data_catalog.get_geodataset(
                forcing_geodataset_fn,
                geom=self.region.buffer(
                    region_buffer  # buffer region
                ),  # only select data within region of interest (large region for forcing)
                variables=[forcing_name],
                time_tuple=(tstart, tstop),
            )
            # error if time mismatch
            if np.logical_and(
                pd.to_datetime(da.time.values[0]) == pd.to_datetime(tstart),
                pd.to_datetime(da.time.values[-1]) == pd.to_datetime(tstop),
            ):
                pass
            else:
                self.logger.error(
                    "forcing has different start and end time. Please check the forcing file. support yyyy-mm-dd HH:MM:SS. "
                )
            # reproject if needed and convert to location #TODO change this after hydromt release >0.9.0
            if da.vector.crs != self.crs:
                da = da.vector.to_crs(self.crs)
            # get geom
            gdf = da.vector.to_gdf(reducer=np.mean)
        elif (
            forcing_geodataset_fn is not None
            and self.data_catalog[forcing_geodataset_fn].data_type == "GeoDataFrame"
        ):
            gdf = self.data_catalog.get_geodataframe(
                forcing_geodataset_fn,
                geom=self.region.buffer(self._network_snap_offset),
            )
            # reproject
            if gdf.crs != self.crs:
                gdf = gdf.to_crs(self.crs)
            da = None
        else:
            gdf = None
            da = None
        return gdf, da

    def setup_1dlateral_from_points(
        self,
        laterals_geodataset_fn: str = None,
        lateral_value: float = 0.0,
        snap_offset: float = 1.0,
        branch_type: str = "river",
    ):
        """
        Prepares the 1D lateral discharge from geodataset of point geometries.
        E.g. '1' m3/s for all lateral locations.

        Use ``laterals_geodataset_fn`` to set the lateral values from a geodataset
        of point locations.
        Support also geodataframe of point locations in combination of `lateral_value`.

        Only locations that are snapped to the network of `branch_type`
        within a max distance defined in ``snap_offset`` are used.

        The discharge can either be a constant using ``lateral_value`` (default) or
        a timeseries read from ``laterals_geodataset_fn``.
        If the timeseries has missing values, the constant ``lateral_value`` will be used.

        The timeseries are clipped to the model time based on the model config
        tstart and tstop entries.

        Adds/Updates model layers:
            * ** lateral1d_points** forcing: 1D laterals DataArray with points coordinates.

        Parameters
        ----------
        laterals_geodataset_fn : str, Path
            Path or data source name for geospatial point location file.
            * Required variables if geodataset is provided ['lateral_discharge']
            NOTE: Require equidistant time series
        lateral_value : float, optional
            Constant value to use for all laterals if ``laterals_geodataset_fn`` is a geodataframe,
            or for filling in missing data.
            By default 0 [m3/s].
        snap_offset : float, optional
            Snapping tolerance to automatically applying boundaries at the correct network nodes.
            By default 0.1, a small snapping is applied to avoid precision errors.
        branch_type: str, optional
            Type of branch to apply laterals on. One of ["river", "pipe"].
            If None, all branches are used.
            By defalt None.
        """
        self.logger.info(f"Preparing 1D laterals for {branch_type}.")
        network_by_branchtype = self.staticgeoms[f"{branch_type}s"]

        # 1. read lateral geodataset and snap to network
        gdf_laterals, da_lat = self._read_forcing_geodataset(
            laterals_geodataset_fn, "lateral_discharge", snap_offset
        )

        # snap laterlas to selected branches
        gdf_laterals = workflows.snap_geom_to_branches_and_drop_nonsnapped(
            branches=network_by_branchtype.set_index("branchid"),
            geoms=gdf_laterals,
            snap_offset=snap_offset,
        )

        if len(gdf_laterals) == 0:
            return None

        # 2. Compute lateral dataarray
        da_out = workflows.compute_forcing_values_points(
            gdf=gdf_laterals,
            da=da_lat,
            forcing_value=lateral_value,
            forcing_type="lateral_discharge",
            forcing_unit="m3/s",
            logger=self.logger,
        )

        # 4. set laterals
        self.set_forcing(da_out, name="lateral1d_points")

    def setup_1dlateral_from_polygons(
        self,
        laterals_geodataset_fn: str = None,
        lateral_value: float = -2.5,
    ):
        """
        Prepares the 1D lateral discharge from geodataset of polygons.
        E.g. '1' m3/s for all lateral locations.

        Use ``laterals_geodataset_fn`` to set the lateral values from a geodatasets
        of polygons.
        Support also geodataframe of polygons in combination of `lateral_value`.

        The discharge can either be a constant using ``lateral_value`` (default) or
        a timeseries read from ``laterals_geodataset_fn``.
        If the timeseries has missing values, the constant ``lateral_value`` will be used.

        The timeseries are clipped to the model time based on the model config
        tstart and tstop entries.

        Adds/Updates model layers:
            * ** lateral1d_polygons** forcing: 1D laterals DataArray with polygon coordinates.

        Parameters
        ----------
        laterals_geodataset_fn : str, Path
            Path or data source name for geospatial point location file.
            * Required variables if geodataset is provided ['lateral_discharge']
            NOTE: Require equidistant time series
        lateral_value : float, optional
            Constant value to use for all laterals if ``laterals_geodataset_fn`` is a geodataframe,
            or for filling in missing data.
            By default 0 [m3/s].
        """
        self.logger.info("Preparing 1D laterals for polygons.")

        # 1. read lateral geodataset
        gdf_laterals, da_lat = self._read_forcing_geodataset(
            laterals_geodataset_fn, "lateral_discharge"
        )

        if len(gdf_laterals) == 0:
            return None

        # 2. Compute lateral dataarray
        da_out = workflows.compute_forcing_values_polygon(
            gdf=gdf_laterals,
            da=da_lat,
            forcing_value=lateral_value,
            forcing_type="lateral_discharge",
            forcing_unit="m3/s",
            logger=self.logger,
        )

        # 3. set laterals
        self.set_forcing(da_out, name="lateral1d_polygons")

    def setup_bridges(
        self,
        bridges_fn: Optional[str] = None,
        bridges_defaults_fn: Optional[str] = "1D_bridges_defaults",
        bridge_filter: Optional[str] = None,
        snap_offset: Optional[float] = None,
    ):
        """Prepare bridges, including bridge locations and bridge crossections.

        The bridges are read from ``bridges_fn`` and if any missing, filled with
        information provided in ``bridges_defaults_fn``.

        When reading ``bridges_fn``, only locations within the region will be read.
        Read locations are then filtered for value specified in ``bridge_filter`` on
        the column "structure_type".
        Remaining locations are snapped to the existing network within a max distance
        defined in ``snap_offset`` and will be dropped if not snapped.

        A default rectangle bridge profile can be found in ``bridges_defaults_fn``
        as an example.

        Structure attributes ['structure_id', 'structure_type'] are either taken from
        data or generated in the script.
        Structure attributes ['shape', 'diameter', 'width', 't_width', 'height',
        'closed', 'shift', 'length', 'pillarwidth', 'formfactor', 'friction_type',
        'friction_value', 'allowedflowdir',  'inletlosscoeff', 'outletlosscoeff']
        are either taken from data,  or in case of missing read from defaults.

        Adds/Updates model layers:

        * **bridges** geom: 1D bridges vector

        Parameters
        ----------
        bridges_fn: str Path, optional
            Path or data source name for bridges, see data/data_sources.yml.
            Note only the points that are within the region polygon will be used.

            * Optional variables: ['structure_id', 'structure_type', 'shape',
            'diameter', 'width', 't_width', 'height', 'closed', 'shift', 'length',
            'pillarwidth', 'formfactor', 'friction_type', 'friction_value',
            'allowedflowdir',  'inletlosscoeff', 'outletlosscoeff']

        bridges_defaults_fn : str Path, optional
            Path to a csv file containing all defaults values per "structure_type".
            By default `hydrolib.hydromt_delft3dfm.data.bridges.bridges_defaults.csv`
            is used. This file describes a minimum rectangle bridge profile.

            * Allowed variables: ['structure_type', 'shape', 'diameter', 'width',
                't_width', 'height', 'closed', 'shift', 'length', 'pillarwidth',
                'formfactor', 'friction_type', 'friction_value', 'allowedflowdir',
                'inletlosscoeff', 'outletlosscoeff']

        river_filter: str, optional
            Keyword in "structure_type" column of ``bridges_fn`` used to filter bridge
            features. If None all features are used (default).

        snap_offset: float, optional
            Snapping tolenrance to automatically snap bridges to network and add
            ['branchid', 'chainage'] attributes.
            By default None. In this case, global variable "network_snap_offset"
            will be used.

        See Also
        --------
<<<<<<< HEAD
        workflows.prepare_1dstructures
        """
=======
        dflowfm._setup_1dstructures
        """  # noqa: E501
>>>>>>> 89d5702a
        snap_offset = self._network_snap_offset if snap_offset is None else snap_offset
        _st_type = "bridge"
        _allowed_columns = [
            "id",
            "name",
            "type",
            "branchid",
            "chainage",
            "allowedflowdir",
            "pillarwidth",
            "formfactor",
            "csdefid",
            "shift",
            "inletlosscoeff",
            "outletlosscoeff",
            "frictiontype",
            "friction",
            "length",
        ]

        # read data
        gdf_bridges = self.data_catalog.get_geodataframe(
            bridges_fn, geom=self.region, buffer=0, predicate="contains"
        )
        defaults = self.data_catalog.get_dataframe(bridges_defaults_fn)

        # setup general 1d structures
        bridges = workflows.prepare_1dstructures(
            self.branches,
            gdf_bridges,
            params=defaults,
            filter=bridge_filter,
            snap_offset=snap_offset,
            st_type=_st_type,
        )

        # setup crossection definitions
        crosssections = bridges[[c for c in bridges.columns if c.startswith("crsdef")]]
        crosssections = workflows.add_crosssections(
            self.geoms.get("crosssections"), crosssections
        )
        self.set_geoms(crosssections, "crosssections")

        # setup bridges (note the allowed columns are different per structure)
        bridges.columns = bridges.columns.str.lower()
        bridges.rename(
            columns={
                "structure_id": "id",
                "structure_name": "name",
                "structure_type": "type",
                "structure_branchid": "branchid",
                "structure_chainage": "chainage",
                "crsdef_id": "csdefid",
                "friction_type": "frictiontype",
                "friction_value": "friction",
            },
            inplace=True,
        )
        # filter for allowed columns
        allowed_columns = set(_allowed_columns).intersection(bridges.columns)
        allowed_columns.update({"geometry"})
        bridges = gpd.GeoDataFrame(bridges[list(allowed_columns)], crs=bridges.crs)
        self.set_geoms(bridges, "bridges")

    def setup_culverts(
        self,
        culverts_fn: Optional[str] = None,
        culverts_defaults_fn: Optional[str] = "1D_culverts_defaults",
        culvert_filter: Optional[str] = None,
        snap_offset: Optional[float] = None,
    ):
        """Prepare culverts, including locations and crossections.

        Note that only subtype culvert is supported, i.e. inverted siphon is not
        supported.

        The culverts are read from ``culverts_fn`` and if any missing, filled with
        information provided in ``culverts_defaults_fn``.

        When reading ``culverts_fn``, only locations within the region will be read.
        Read locations are then filtered for value specified in ``culvert_filter`` on
        the column "structure_type" .
        Remaining locations are snapped to the existing network within a max distance
        defined in ``snap_offset`` and will be dropped if not snapped.

        A default ``culverts_defaults_fn`` that defines a circle culvert profile can be
        found in dflowfm.data.culverts as an example.

        Structure attributes ['structure_id', 'structure_type'] are either taken from
        data or generated in the script.
        Structure attributes ['shape', 'diameter', 'width', 't_width', 'height',
        'closed', 'leftlevel', 'rightlevel', 'length','valveonoff',
        'valveopeningheight', 'numlosscoeff', 'relopening', 'losscoeff',
        'friction_type', 'friction_value', 'allowedflowdir',  'inletlosscoeff',
        'outletlosscoeff'] are either taken from data,  or in case of missing read
        from defaults.

        Adds/Updates model layers:

        * **culverts** geom: 1D culverts vector

        Parameters
        ----------
        culverts_fn: str Path, optional
            Path or data source name for culverts, see data/data_sources.yml.
            Note only the points that are within the region polygon will be used.

            * Optional variables: ['structure_id', 'structure_type', 'shape',
                'diameter', 'width', 't_width', 'height', 'closed', 'leftlevel',
                'rightlevel', 'length', 'valveonoff', 'valveopeningheight',
                'numlosscoeff', 'relopening', 'losscoeff', 'friction_type',
                'friction_value', 'allowedflowdir',  'inletlosscoeff',
                'outletlosscoeff']

        culverts_defaults_fn : str Path, optional
            Path to a csv file containing all defaults values per "structure_type".
            By default `hydrolib.hydromt_delft3dfm.data.culverts.culverts_defaults.csv`
            is used.
            This file describes a default circle culvert profile.

            * Allowed variables: ['structure_type', 'shape', 'diameter', 'width',
                't_width', 'height', 'closed', 'leftlevel', 'rightlevel', 'length',
                'valveonoff', 'valveopeningheight', 'numlosscoeff', 'relopening',
                'losscoeff', 'friction_type', 'friction_value', 'allowedflowdir',
                'inletlosscoeff', 'outletlosscoeff']

        culvert_filter: str, optional
            Keyword in "structure_type" column of ``culverts_fn`` used to filter
            culvert features. If None all features are used (default).

        snap_offset: float, optional
            Snapping tolenrance to automatically snap culverts to network and add
            ['branchid', 'chainage'] attributes.
            By default None. In this case, global variable "network_snap_offset" will
            be used.

        See Also
        --------
<<<<<<< HEAD
        workflows.prepare_1dstructures
        """
=======
        dflowfm._setup_1dstructures
        """  # noqa: E501
>>>>>>> 89d5702a
        snap_offset = self._network_snap_offset if snap_offset is None else snap_offset
        _st_type = "culvert"
        _allowed_columns = [
            "id",
            "name",
            "type",
            "branchid",
            "chainage",
            "allowedflowdir",
            "leftlevel",
            "rightlevel",
            "csdefid",
            "length",
            "inletlosscoeff",
            "outletlosscoeff",
            "valveonoff",
            "valveopeningheight",
            "numlosscoeff",
            "relopening",
            "losscoeff",
            "bedfrictiontype",
            "bedfriction",
        ]

        # read data
        gdf_culverts = self.data_catalog.get_geodataframe(
            culverts_fn, geom=self.region, buffer=0, predicate="contains"
        )
        defaults = self.data_catalog.get_dataframe(culverts_defaults_fn)

        # setup general 1d structures
        culverts = workflows.prepare_1dstructures(
            self.branches,
            gdf_culverts,
            params=defaults,
            filter=culvert_filter,
            snap_offset=snap_offset,
            st_type=_st_type,
        )

        # setup crossection definitions
        crosssections = culverts[
            [c for c in culverts.columns if c.startswith("crsdef")]
        ]
        crosssections = workflows.add_crosssections(
            self.geoms.get("crosssections"), crosssections
        )
        self.set_geoms(crosssections, "crosssections")

        # setup culverts (note the allowed columns are different per structure)
        culverts.columns = culverts.columns.str.lower()
        culverts.rename(
            columns={
                "structure_id": "id",
                "structure_name": "name",
                "structure_type": "type",
                "structure_branchid": "branchid",
                "structure_chainage": "chainage",
                "crsdef_id": "csdefid",
                "friction_type": "bedfrictiontype",
                "friction_value": "bedfriction",
            },
            inplace=True,
        )
        # filter for allowed columns
        allowed_columns = set(_allowed_columns).intersection(culverts.columns)
        allowed_columns.update({"geometry"})
        culverts = gpd.GeoDataFrame(culverts[list(allowed_columns)], crs=culverts.crs)
        self.set_geoms(culverts, "culverts")

    def setup_mesh2d(
        self,
        region: dict,
        res: Optional[float] = None,
    ) -> xu.UgridDataset:
        """Create a 2D unstructured mesh according UGRID conventions.

        Grids are read according to UGRID conventions. A 2D unstructured mesh
        will be created as 2D rectangular grid from a geometry (geom_fn) or bbox.
        If an existing 2D mesh is given, then no new mesh will be generated but an
        extent can be extracted using the `bounds` argument of region.

        # Note that:
        # (1) Refinement of the mesh is a seperate setup function, however an existing
        # grid with refinement (mesh_fn) can already be read.
        # (2) If mesh also has 1D, 1D2Dlinks are created in a separate setup function.
        # (3) At mesh border, cells that intersect with geometry border will be kept.
        # (4) Only existing mesh with only 2D grid can be read. So 1D2D network files
        # are not supported as mesh2d_fn.

        Adds/Updates model layers:

        * **grid_name** mesh topology: add grid_name 2D topology to mesh object

        Parameters
        ----------
        region : dict
            Dictionary describing region of interest, bounds can be provided for type
            'mesh'.
        CRS for 'bbox' and 'bounds' should be 4326; e.g.:

            * {'bbox': [xmin, ymin, xmax, ymax]}

            * {'geom': 'path/to/polygon_geometry'}

            * {'mesh': 'path/to/2dmesh_file'}

            * {'mesh': 'path/to/2dmesh_file', 'bounds': [xmin, ymin, xmax, ymax]}
        res: float
            Resolution used to generate 2D mesh [unit of the CRS], required if region
            is not based on 'mesh'.

        Returns
        -------
        mesh2d : xu.UgridDataset
            Generated mesh2d.

        """  # noqa: E501
        # Create the 2dmesh
        mesh2d = create_mesh2d(
            region=region,
            res=res,
            crs=self.crs,
        )
        # Add to self.mesh
        self.set_mesh(mesh2d, grid_name="mesh2d", overwrite_grid=False)
        # update res
        self._res = res

    def setup_mesh2d_refine(
        self,
        polygon_fn: Optional[str] = None,
        sample_fn: Optional[str] = None,
        steps: Optional[int] = 1,
    ):
        """
        Refine the 2d mesh.

        Refinement are done within the geometry based on polygon `polygon_fn` or
        raster samples `sample_fn`.

        The number of refinement is defined by `steps` if `polygon_fn` is used.

        Note that this function can only be applied on an existing regular rectangle
        2d mesh.

        # FIXME: how to identify if the mesh is uniform rectangle 2d mesh?
        regular irregular?

        Adds/Updates model layers:

        * **2D mesh** geom: By any changes in 2D grid

        Parameters
        ----------
        polygon_fn : str Path, optional
            Path to a polygon or MultiPolygon used to refine the 2D mesh
        sample_fn  : str Path, optional
            Path to a raster sample file used to refine the 2D mesh.
            The value of each sample point is the number of steps to refine the mesh.
            Allow only single values. The resolution of the raster should be the same
            as the desired end result resolution.

            * Required variable: ['steps']
        steps : int, optional
            Number of steps in the refinement when `polygon_fn' is used.
            By default 1, i.e. no refinement is applied.

        """
        if "mesh2d" not in self.mesh_names:
            logger.error(
                "2d mesh is not available, use setup_mesh2d before refinement."
            )
            return

        if polygon_fn is not None:
            self.logger.info(f"reading geometry from file {polygon_fn}. ")
            # read
            gdf = self.data_catalog.get_geodataframe(
                polygon_fn, geom=self.region, buffer=0, predicate="contains"
            )
            # reproject
            if gdf.crs != self.crs:
                gdf = gdf.to_crs(self.crs)

        elif sample_fn is not None:
            self.logger.info(f"reading samples from file {sample_fn}. ")
            # read
            da = self.data_catalog.get_rasterdataset(
                sample_fn,
                geom=self.region,
                buffer=0,
                predicate="contains",
                variables=["steps"],
                single_var_as_array=True,
            ).astype(
                np.float64
            )  # float64 is needed by mesh kernel to convert into c double
            # reproject
            if da.raster.crs != self.crs:
                self.logger.warning(
                    "Sample grid has a different resolution than model."
                    "Reprojecting with nearest but some information might be lost."
                )
                da = da.raster.reproject(self.crs, method="nearest")

        # refine
        mesh2d, res = workflows.mesh2d_refine(
            mesh2d=self.get_mesh("mesh2d"),
            res=self._res,
            gdf_polygon=gdf if polygon_fn is not None else None,
            da_sample=da if sample_fn is not None else None,
            steps=steps,
            logger=self.logger,
        )

        # set mesh2d
        self.set_mesh(mesh2d, grid_name="mesh2d", overwrite_grid=True)
        # update res
        self._res = res

    def setup_link1d2d(
        self,
        link_direction: Optional[str] = "1d_to_2d",
        link_type: Optional[str] = "embedded",
        polygon_fn: Optional[str] = None,
        branch_type: Optional[str] = None,
        max_length: Union[float, None] = np.inf,
        dist_factor: Union[float, None] = 2.0,
        **kwargs,
    ):
        """
        Generate 1d2d links that link mesh1d and mesh2d according UGRID conventions.

        1d2d links are added to allow water exchange between 1d and 2d for a 1d2d model.
        They can only be added if both mesh1d and mesh2d are present. By default,
        1d_to_2d links are generated for the entire mesh1d except boundary locations.

        When ''polygon_fn'' is specified, only links within the polygon will be added.
        When ''branch_type'' is specified, only 1d branches matching the specified type
        will be used for generating 1d2d link.

        # TODO: This option should also allows more customised setup for pipes and
        tunnels: 1d2d links will also be generated at boundary locations.

        Parameters
        ----------
        link_direction : str, optional
            Direction of the links: ["1d_to_2d", "2d_to_1d"].
            Default to 1d_to_2d.
        link_type : str, optional
            Type of the links to be generated: ["embedded", "lateral"].
            Only used when ''link_direction'' = '2d_to_1d'.
            Default to None.
        polygon_fn: str Path, optional
            Source name of raster data in data_catalog.
            Default to None.
        branch_type: str, Optional
            Type of branch to be used for 1d: ["river","pipe","channel", "tunnel"].
            When ''branch_type'' = "pipe" or "tunnel" are specified, 1d2d links will
            also be generated at boundary locations.
            Default to None.
            Add 1d2d links for the all branches at non-boundary locations.
        max_length : Union[float, None], optional
            Max allowed edge length for generated links.
            Only used when ''link_direction'' = '2d_to_1d'  and
            ''link_type'' = 'lateral'.
            Defaults to infinity.
        dist_factor : Union[float, None], optional:
            Factor to determine which links are kept.
            Only used when ''link_direction'' = '2d_to_1d'  and
            ''link_type'' = 'lateral'.
            Defaults to 2.0.
            Links with an intersection distance larger than 2 times the center to edge
            distance of the cell, are removed.

        See Also
        --------
        workflows.links1d2d_add_links_1d_to_2d
        workflows.links1d2d_add_links_2d_to_1d_embedded
        workflows.links1d2d_add_links_2d_to_1d_lateral
        """
        # check existing network
        if "mesh1d" not in self.mesh_names or "mesh2d" not in self.mesh_names:
            self.logger.error(
                "cannot setup link1d2d: either mesh1d or mesh2d or both do not exist"
            )
            return None

        # FIXME: question - how to seperate if the user wants to update the
        # entire 1d2d links object or simply wants to add another set of links? #1
        # TODO: would be nice in hydrolib to allow clear of subset of 1d2d links
        # for specific branches

        # check input
        if polygon_fn is not None:
            within = self.data_catalog.get_geodataframe(polygon_fn).geometry
            self.logger.info(f"adding 1d2d links only within polygon {polygon_fn}")
        else:
            within = None

        if branch_type is not None:
            branchids = self.branches[
                self.branches.branchtype == branch_type
            ].branchid.to_list()  # use selective branches
            self.logger.info(f"adding 1d2d links for {branch_type} branches.")
        else:
            branchids = None  # use all branches
            self.logger.warning(
                "adding 1d2d links for all branches at non boundary locations."
            )

        # setup 1d2d links
        if link_direction == "1d_to_2d":
            self.logger.info("setting up 1d_to_2d links.")
            # recompute max_length based on the diagonal distance of the max mesh area
            max_length = np.sqrt(self.mesh_grids["mesh2d"].area.max()) * np.sqrt(2)
            link1d2d = workflows.links1d2d_add_links_1d_to_2d(
                self.mesh, branchids=branchids, within=within, max_length=max_length
            )

        elif link_direction == "2d_to_1d":
            if link_type == "embedded":
                self.logger.info("setting up 2d_to_1d embedded links.")

                link1d2d = workflows.links1d2d_add_links_2d_to_1d_embedded(
                    self.mesh, branchids=branchids, within=within
                )
            elif link_type == "lateral":
                self.logger.info("setting up 2d_to_1d lateral links.")
                link1d2d = workflows.links1d2d_add_links_2d_to_1d_lateral(
                    self.mesh,
                    branchids=branchids,
                    within=within,
                    max_length=max_length,
                    dist_factor=dist_factor,
                )
            else:
                self.logger.error(f"link_type {link_type} is not recognised.")

        else:
            self.logger.error(f"link_direction {link_direction} is not recognised.")

        # Add link1d2d to xu Ugrid mesh
        if len(link1d2d["link1d2d"]) == 0:
            self.logger.warning("No 1d2d links were generated.")
        else:
            self.set_link1d2d(link1d2d)

    def setup_maps_from_rasterdataset(
        self,
        raster_fn: str,
        variables: Optional[list] = None,
        fill_method: Optional[str] = None,
        reproject_method: Optional[str] = "nearest",
        interpolation_method: Optional[str] = "triangulation",
        locationtype: Optional[str] = "2d",
        name: Optional[str] = None,
        split_dataset: Optional[bool] = True,
    ) -> None:
        """
        Add data variable(s) from ``raster_fn`` to maps object.

        If raster is a dataset, all variables will be added unless ``variables`` list
        is specified.

        Adds model layers:

        * **raster.name** maps: data from raster_fn

        Parameters
        ----------
        raster_fn: str
            Source name of raster data in data_catalog.
        variables: list, optional
            List of variables to add to maps from raster_fn. By default all.
            Available variables: ['elevtn', 'waterlevel', 'waterdepth', 'pet',
            'infiltcap', 'roughness_chezy', 'roughness_manning',
            'roughness_walllawnikuradse', 'roughness_whitecolebrook']
        fill_method : str, optional
            If specified, fills no data values using fill_nodata method. Available
            methods are ['linear', 'nearest', 'cubic', 'rio_idw'].
        reproject_method : str, optional
            CRS reprojection method from rasterio.enums.Resampling. By default nearest.
            Available methods: [ 'nearest', 'bilinear', 'cubic', 'cubic_spline',
            'lanczos', 'average', 'mode', 'gauss', 'max', 'min', 'med', 'q1', 'q3',
            'sum', 'rms']
        interpolation_method : str, optional
            Interpolation method for DFlow-FM. By default triangulation. Except for
            waterlevel and waterdepth then the default is mean.
            When methods other than 'triangulation', the relative search cell size will
            be estimated based on resolution of the raster.
            Available methods: ['triangulation', 'mean', 'nearestNb', 'max', 'min',
            'invDist', 'minAbs', 'median']
        locationtype : str, optional
            LocationType in initial fields. Either 2d (default), 1d or all.
        name: str, optional
            Variable name, only in case data is of type DataArray or if a Dataset is
            added as is (split_dataset=False).
        split_dataset: bool, optional
            If data is a xarray.Dataset, either add it as is to maps or split it into
            several xarray.DataArrays.
            Default to True.
        """
        # check for name when split_dataset is False
        if split_dataset is False and name is None:
            self.logger.error("name must be specified when split_dataset = False")

        # Call super method
        variables = super().setup_maps_from_rasterdataset(
            raster_fn=raster_fn,
            variables=variables,
            fill_method=fill_method,
            reproject_method=reproject_method,
            name=name,
            split_dataset=split_dataset,
        )

        allowed_methods = [
            "triangulation",
            "mean",
            "nearestNb",
            "max",
            "min",
            "invDist",
            "minAbs",
            "median",
        ]
        if not np.isin(interpolation_method, allowed_methods):
            raise ValueError(
                f"Interpolation method {interpolation_method} not allowed."
                f"Select from {allowed_methods}"
            )
        if not np.isin(locationtype, ["2d", "1d", "all"]):
            raise ValueError(
                f"Locationtype {locationtype} not allowed."
                "Select from ['2d', '1d', 'all']"
            )

        for var in variables:
            self.__set_map_parameters_based_on_variable(
                var, locationtype, interpolation_method
            )

    def setup_maps_from_raster_reclass(
        self,
        raster_fn: str,
        reclass_table_fn: str,
        reclass_variables: list,
        fill_method: Optional[str] = None,
        reproject_method: Optional[str] = "nearest",
        interpolation_method: Optional[str] = "triangulation",
        locationtype: Optional[str] = "2d",
        name: Optional[str] = None,
        split_dataset: Optional[bool] = True,
        **kwargs,
    ) -> None:
        """
        Add data variable(s) to maps by reclassifying values from ``raster_fn``.

        Reclassification is done bycombining values in ``raster_mapping_fn`` to
        spatial layer ``raster_fn``.

        The ``mapping_variables`` rasters are first created by mapping variables values
        from ``raster_mapping_fn`` to value in the ``raster_fn`` grid.

        Adds model layers:

        * **mapping_variables** maps: data from raster_mapping_fn spatially
            distributed with raster_fn
        Parameters
        ----------
        raster_fn: str
            Source name of raster data in data_catalog. Should be a DataArray. Else use
            **kwargs to select variables/time_tuple in
            hydromt.data_catalog.get_rasterdataset method
        reclass_table_fn: str
            Source name of mapping table of raster_fn in data_catalog. Make sure the
            data type is consistant for a ``reclass_variables`` including nodata.
            For example, for roughness, it is common that the data type is float,
            then use no data value as -999.0.
        reclass_variables: list
            List of mapping_variables from raster_mapping_fn table to add to mesh.
            Index column should match values in raster_fn.
            Available variables: ['elevtn', 'waterlevel', 'waterdepth', 'pet',
            'infiltcap', 'roughness_chezy', 'roughness_manning',
            'roughness_walllawnikuradse', 'roughness_whitecolebrook']
        fill_method : str, optional
            If specified, fills no data values using fill_nodata method. Available
            methods are {'linear', 'nearest', 'cubic', 'rio_idw'}.
        reproject_method : str, optional
            CRS reprojection method from rasterio.enums.Resampling. By default nearest.
            Available methods: ['nearest', 'bilinear', 'cubic', 'cubic_spline',
            'lanczos', 'average', 'mode', 'gauss', 'max', 'min', 'med', 'q1', 'q3',
            'sum', 'rms']
        interpolation_method : str, optional
            Interpolation method for DFlow-FM. By default triangulation. Except for
            waterlevel and waterdepth then the default is mean.
            When methods other than 'triangulation', the relative search cell size will
            be estimated based on resolution of the raster.
            Available methods: ['triangulation', 'mean', 'nearestNb', 'max', 'min',
            'invDist', 'minAbs', 'median']
        locationtype : str, optional
            LocationType in initial fields. Either 2d (default), 1d or all.
        name: str, optional
            Variable name, only in case data is of type DataArray or if a Dataset is
            added as is (split_dataset=False).
        split_dataset: bool, optional
            If data is a xarray.Dataset, either add it as is to maps or split it into
            several xarray.DataArrays.
            Default to True.
        """
        # check for name when split_dataset is False
        if split_dataset is False and name is None:
            self.logger.error("name must be specified when split_dataset = False")

        # Call super method
        reclass_variables = super().setup_maps_from_raster_reclass(
            raster_fn=raster_fn,
            reclass_table_fn=reclass_table_fn,
            reclass_variables=reclass_variables,
            fill_method=fill_method,
            reproject_method=reproject_method,
            name=name,
            split_dataset=split_dataset,
            **kwargs,
        )

        allowed_methods = [
            "triangulation",
            "mean",
            "nearestNb",
            "max",
            "min",
            "invDist",
            "minAbs",
            "median",
        ]
        if not np.isin(interpolation_method, allowed_methods):
            raise ValueError(
                f"Interpolation method {interpolation_method} not allowed."
                f"Select from {allowed_methods}"
            )
        if not np.isin(locationtype, ["2d", "1d", "all"]):
            raise ValueError(
                f"Locationtype {locationtype} not allowed."
                "Select from ['2d', '1d', 'all']"
            )
        for var in reclass_variables:
            self.__set_map_parameters_based_on_variable(
                var, locationtype, interpolation_method
            )

    def __set_map_parameters_based_on_variable(
        self, var: str, locationtype: str, interpolation_method: str
    ) -> None:
        """Set map parameters by updating user inputs to default self._MAP."""
        if var in self._MAPS:
            self._MAPS[var]["locationtype"] = locationtype
            self._MAPS[var]["interpolation"] = interpolation_method
            if interpolation_method != "triangulation":
                # adjust relative search cell size for averaging methods
                if self.maps[var].raster.res[0] > self.res:
                    relsize = np.round(
                        np.abs(self.maps[var].raster.res[0]) / self.res * np.sqrt(2)
                        + 0.05,
                        2,
                    )
                else:
                    relsize = 1.01
                self._MAPS[var]["averagingrelsize"] = relsize

    def setup_2dboundary(
        self,
        boundaries_fn: str = None,
        boundaries_timeseries_fn: str = None,
        boundary_value: float = 0.0,
        boundary_type: str = "waterlevel",
        tolerance: float = 3.0,
    ):
        """
        Prepare the 2D boundaries from line geometries.

        The values can either be a spatially-uniform constant using ``boundaries_fn``
        and ``boundary_value`` (default), or spatially-varying timeseries using
        ``boundaries_fn`` and  ``boundaries_timeseries_fn``
        The ``boundary_type`` can either be "waterlevel" or "discharge".

        If ``boundaries_timeseries_fn`` has missing values, the constant
        ``boundary_value`` will be used.

        The dataset/timeseries are clipped to the model region (see below note), and
        model time based on the model config tstart and tstop entries.

        Note that:
        (1) Only line geometry that are contained within the distance of
            ``tolenrance`` to grid cells are allowed.
        (2) Because of the above, this function must be called before the mesh
            refinement. #FIXME: check this after deciding on mesh refinement being
            a workflow or function
        (3) when using constant boundary, the output forcing will be written to time
            series with constant values.

        Adds/Updates model layers:

        * **boundary2d_{boundary_name}** forcing: 2D boundaries DataArray

        Parameters
        ----------
        boundaries_fn: str Path
            Path or data source name for line geometry file.

            * Required variables if a combined time series data csv file:
                ["boundary_id"] with type int
        boundaries_timeseries_fn: str, Path
            Path to tabulated timeseries csv file with time index in first column
            and location index with type int in the first row, matching "boundary_id"
            in ``boundaries_fn`.
            see :py:meth:`hydromt.get_dataframe`, for details.
            NOTE: Require equidistant time series
        boundary_value : float, optional
            Constant value to use for all boundaries, and to
            fill in missing data. By default 0.0 m.
        boundary_type : str, optional
            Type of boundary tu use. One of ["waterlevel", "discharge"].
            By default "waterlevel".
        tolerance: float, optional
            Search tolerance factor between boundary polyline and grid cells.
            Unit: in cell size units (i.e., not meters)
            By default, 3.0

        Raises
        ------
        AssertionError
            if "boundary_id" in "boundaries_fn" does not match the columns of
            ``boundaries_timeseries_fn``.

        """
        self.logger.info("Preparing 2D boundaries.")

        if boundary_type == "waterlevel":
            boundary_unit = "m"
        if boundary_type == "discharge":
            boundary_unit = "m3/s"

        _mesh = self.mesh_grids["mesh2d"]
        _mesh_region = gpd.GeoDataFrame(
            geometry=_mesh.to_shapely(dim=_mesh.face_dimension)
        ).unary_union
        _boundary_region = _mesh_region.buffer(tolerance * self.res).difference(
            _mesh_region
        )  # region where 2d boundary is allowed
        _boundary_region = gpd.GeoDataFrame(
            {"geometry": [_boundary_region]}, crs=self.crs
        )

        refdate, tstart, tstop = self.get_model_time()  # time slice

        # 1. read boundary geometries
        if boundaries_fn is not None:
            gdf_bnd = self.data_catalog.get_geodataframe(
                boundaries_fn,
                geom=_boundary_region,
                crs=self.crs,
                predicate="contains",
            )
            if len(gdf_bnd) == 0:
                self.logger.error(
                    "Boundaries are not found. Check if the boundary are outside of"
                    "recognisable boundary region (cell size * tolerance to the mesh)."
                )
            # preprocess
            gdf_bnd = gdf_bnd.explode()
            # set index
            if "boundary_id" not in gdf_bnd:
                gdf_bnd["boundary_id"] = [
                    f"2dboundary_{i}" for i in range(len(gdf_bnd))
                ]
            else:
                gdf_bnd["boundary_id"] = gdf_bnd["boundary_id"].astype(str)
        else:
            gdf_bnd = None
        # 2. read timeseries boundaries
        if boundaries_timeseries_fn is not None:
            self.logger.info("reading timeseries boundaries")
            df_bnd = self.data_catalog.get_dataframe(
                boundaries_timeseries_fn, time_tuple=(tstart, tstop)
            )  # could not use open_geodataset due to line geometry
            # error if time mismatch or wrong parsing of dates
            if np.dtype(df_bnd.index).type != np.datetime64:
                raise ValueError(
                    "Dates in boundaries_timeseries_fn were not parsed correctly. "
                    "Update the source kwargs in the DataCatalog based on the driver"
                    "function arguments (eg pandas.read_csv for csv driver)."
                )
            if (df_bnd.index[-1] - df_bnd.index[0]) < (tstop - tstart):
                raise ValueError(
                    "Time in boundaries_timeseries_fn were shorter than model sim time."
                    "Update the source kwargs in the DataCatalog based on the driver"
                    "function arguments (eg pandas.read_csv for csv driver)."
                )
            if gdf_bnd is not None:
                # check if all boundary_id are in df_bnd
                assert all(
                    [bnd in df_bnd.columns for bnd in gdf_bnd["boundary_id"].unique()]
                ), "Not all boundary_id are in df_bnd"
        else:
            # default timeseries
            d_bnd = {bnd_id: np.nan for bnd_id in gdf_bnd["boundary_id"].unique()}
            d_bnd.update(
                {
                    "time": pd.date_range(
                        start=pd.to_datetime(tstart),
                        end=pd.to_datetime(tstop),
                        freq="D",
                    )
                }
            )
            df_bnd = pd.DataFrame(d_bnd).set_index("time")

        # 4. Derive DataArray with boundary values at boundary locations
        # in boundaries_branch_type
        da_out_dict = workflows.compute_2dboundary_values(
            boundaries=gdf_bnd,
            df_bnd=df_bnd.reset_index(),
            boundary_value=boundary_value,
            boundary_type=boundary_type,
            boundary_unit=boundary_unit,
            logger=self.logger,
        )

        # 5. set boundaries
        for da_out_name, da_out in da_out_dict.items():
            self.set_forcing(da_out, name=f"boundary2d_{da_out_name}")

        # adjust parameters
        self.set_config("geometry.openboundarytolerance", tolerance)

    def setup_rainfall_from_constant(
        self,
        constant_value: float,
    ):
        """
        Prepare constant 2D daily rainfall_rate timeseries based on ``constant_value``.

        Adds/Updates model layers:

        * **meteo_{meteo_type}** forcing: DataArray

        Parameters
        ----------
        constant_value: float
            Constant value for the rainfall_rate timeseries in mm/day.
        """
        self.logger.info("Preparing rainfall meteo forcing from uniform timeseries.")

        refdate, tstart, tstop = self.get_model_time()  # time slice
        meteo_location = (
            self.region.centroid.x,
            self.region.centroid.y,
        )  # global station location

        df_meteo = pd.DataFrame(
            {
                "time": pd.date_range(
                    start=pd.to_datetime(tstart), end=pd.to_datetime(tstop), freq="D"
                ),
                "precip": constant_value,
            }
        )

        # 3. Derive DataArray with meteo values
        da_out = workflows.compute_meteo_forcings(
            df_meteo=df_meteo,
            fill_value=constant_value,
            is_rate=True,
            meteo_location=meteo_location,
            logger=self.logger,
        )

        # 4. set meteo forcing
        self.set_forcing(da_out, name=f"meteo_{da_out.name}")

        # 5. set meteo in mdu
        self.set_config("external_forcing.rainfall", 1)

    def setup_rainfall_from_uniform_timeseries(
        self,
        meteo_timeseries_fn: Union[str, Path],
        fill_value: float = 0.0,
        is_rate: bool = True,
    ):
        """
        Prepare spatially uniform 2D rainfall forcings from ``meteo_timeseries_fn``.

        For now only support global  (spatially uniform) timeseries.

        If ``meteo_timeseries_fn`` has missing values or shorter than model simulation
        time, the constant ``fill_value`` will be used, e.g. 0.

        The dataset/timeseries are clipped to the model time based on the model config
        tstart and tstop entries.

        Adds/Updates model layers:
            * **meteo_{meteo_type}** forcing: DataArray

        Parameters
        ----------
        meteo_timeseries_fn: str, Path
            Path or data source name to tabulated timeseries csv file with time index
            in first column.

            * Required variables : ['precip']

            see :py:meth:`hydromt.get_dataframe`, for details.
            NOTE:
            Require equidistant time series
            If ``is_rate`` = True, unit is expected to be in mm/day and else mm.
        fill_value : float, optional
            Constant value to use to fill in missing data. By default 0.
        is_rate : bool, optional
            Specify if the type of meteo data is direct "rainfall" (False) or
            "rainfall_rate" (True).
            By default True for "rainfall_rate".
            Note that Delft3DFM 1D2D Suite 2022.04 supports only "rainfall_rate".

        """
        self.logger.info("Preparing rainfall meteo forcing from uniform timeseries.")

        refdate, tstart, tstop = self.get_model_time()  # time slice
        meteo_location = (
            self.region.centroid.x,
            self.region.centroid.y,
        )  # global station location

        # get meteo timeseries
        df_meteo = self.data_catalog.get_dataframe(
            meteo_timeseries_fn, variables=["precip"], time_tuple=(tstart, tstop)
        )
        # error if time mismatch or wrong parsing of dates
        if np.dtype(df_meteo.index).type != np.datetime64:
            raise ValueError(
                "Dates in meteo_timeseries_fn were not parsed correctly. "
                "Update the source kwargs in the DataCatalog based on the driver"
                "function arguments (eg pandas.read_csv for csv driver)."
            )
        if (df_meteo.index[-1] - df_meteo.index[0]) < (tstop - tstart):
            self.logger.warning(
                "Time in meteo_timeseries_fn were shorter than model simulation time. "
                "Will fill in using fill_value."
            )
            dt = df_meteo.index[1] - df_meteo.index[0]
            t_index = pd.DatetimeIndex(pd.date_range(start=tstart, end=tstop, freq=dt))
            df_meteo = df_meteo.reindex(t_index).fillna(fill_value)
        df_meteo["time"] = df_meteo.index

        # 3. Derive DataArray with meteo values
        da_out = workflows.compute_meteo_forcings(
            df_meteo=df_meteo,
            fill_value=fill_value,
            is_rate=is_rate,
            meteo_location=meteo_location,
            logger=self.logger,
        )

        # 4. set meteo forcing
        self.set_forcing(da_out, name=f"meteo_{da_out.name}")

        # 5. set meteo in mdu
        self.set_config("external_forcing.rainfall", 1)

    # ## I/O
    def read(self):
        """
        Read the complete model schematization and configuration from file.

        # FIXME: where to read crs?.
        """
        self.logger.info(f"Reading model data from {self.root}")
        self.read_dimr()
        self.read_config()
        self.read_mesh()
        self.read_maps()
        self.read_geoms()  # needs mesh so should be done after
        self.read_forcing()
        self._check_crs()

    def write(self):  # complete model
        """Write the complete model schematization and configuration to file."""
        self.logger.info(f"Writing model data to {self.root}")
        # if in r, r+ mode, only write updated components
        if not self._write:
            self.logger.warning("Cannot write in read-only mode")
            return

        if self._maps:
            self.write_maps()
        if self._geoms:
            self.write_geoms()
        if self._mesh is not None or not self.branches.empty:
            self.write_mesh()
        if self._forcing:
            self.write_forcing()
        if self.config:  # dflowfm config, should always be last!
            self.write_config()
        if self.dimr:  # dimr config, should always be last after dflowfm config!
            self.write_dimr()
        self.write_data_catalog()

    def read_config(self) -> None:
        """Use Hydrolib-core reader and return to dictionnary."""
        # Read via init_dfmmodel
        if self._dfmmodel is None:
            self.init_dfmmodel()
        # Convert to full dictionnary without hydrolib-core objects
        cf_dict = dict()
        for k, v in self._dfmmodel.__dict__.items():
            if v is None or k == "filepath":
                cf_dict[k] = v
            else:
                ci_dict = dict()
                for ki, vi in v.__dict__.items():
                    if ki == "frictfile" and isinstance(vi, list):  # list of filepath
                        ci_dict[ki] = ";".join([str(vj.filepath) for vj in vi])
                    elif ki != "comments":
                        if hasattr(vi, "filepath"):
                            # need to change the filepath object to path
                            ci_dict[ki] = vi.filepath
                        else:
                            ci_dict[ki] = vi
                cf_dict[k] = ci_dict
        self._config = cf_dict

    def write_config(self) -> None:
        """From config dict to Hydrolib MDU."""
        # Not sure if this is worth it compared to just calling write_config from super
        # advantage is the validator but the whole model is then read
        # when initialising FMModel
        self._assert_write_mode()

        cf_dict = self._config.copy()
        # Need to switch to dflowfm folder for files to be found and properly added
        mdu_fn = cf_dict.pop("filepath", None)
        mdu_fn = Path(join(self.root, self._config_fn))
        cwd = os.getcwd()
        os.chdir(dirname(mdu_fn))
        mdu = FMModel(**cf_dict)
        # add filepath
        mdu.filepath = mdu_fn
        # write
        mdu.save(recurse=False)
        # Go back to working dir
        os.chdir(cwd)

    def read_maps(self) -> Dict[str, Union[xr.Dataset, xr.DataArray]]:
        """Read maps from initialfield and parse to dict of xr.DataArray."""
        self._assert_read_mode()
        # Read initial fields
        inifield_model = self.dfmmodel.geometry.inifieldfile
        # seperate 1d and 2d
        # inifield_model_1d = [
        #     i for i in inifield_model.initial if "1d" in i.locationtype
        # ] # not supported yet
        inifield_model_2dinitial = [
            i for i in inifield_model.initial if "2d" in i.locationtype
        ]
        inifield_model_2dparameter = [
            i for i in inifield_model.parameter if "2d" in i.locationtype
        ]
        inifield_model_2d = inifield_model_2dinitial + inifield_model_2dparameter
        if any(inifield_model_2d):
            # Loop over initial / parameter to read the geotif
            inilist = inifield_model_2d

            if len(inilist) > 0:
                # DFM map names
                rm_dict = dict()
                for v in self._MAPS:
                    rm_dict[self._MAPS[v]["name"]] = v
                for inidict in inilist:
                    _fn = inidict.datafile.filepath
                    # Bug: when initialising IniFieldModel hydrolib-core
                    # does not parse correclty the relative path
                    # For now re-update manually....
                    if not isfile(_fn):
                        _fn = join(self.root, "maps", _fn.name)
                    inimap = hydromt.io.open_raster(_fn)
                    name = inidict.quantity
                    # Need to get branchid from config
                    if name == "frictioncoefficient":
                        frictype = self.get_config("physics.uniffricttype", fallback=1)
                        fricname = [
                            n
                            for n in self._MAPS
                            if self._MAPS[n].get("frictype", None) == frictype
                        ]
                        rm_dict[name] = fricname[0]
                    # Check if name in self._MAPS to update properties
                    if name in rm_dict:
                        # update all keywords
                        if "comments" in inidict.__dict__:
                            inidict.__dict__.pop("comments")
                        self._MAPS[rm_dict[name]].update(inidict)
                        # Update default interpolation method
                        if inidict.interpolationmethod == "averaging":
                            self._MAPS[rm_dict[name]][
                                "interpolation"
                            ] = inidict.averagingtype
                        else:
                            self._MAPS[rm_dict[name]][
                                "interpolation"
                            ] = inidict.interpolationmethod
                        # Rename to hydromt name
                        name = rm_dict[name]
                    # Add to maps
                    inimap.name = name
                    self.set_maps(inimap, name)

    def write_maps(self) -> None:
        """Write maps as tif files in maps folder and update initial fields."""
        if len(self._maps) == 0:
            self.logger.debug("No maps data found, skip writing.")
            return
        self._assert_write_mode()
        # Global parameters
        mapsroot = join(self.root, "maps")
        inilist = []
        paramlist = []
        self.logger.info(f"Writing maps files to {mapsroot}")

        def _prepare_inifields(da_dict, da):
            # Write tif files
            name = da_dict["name"]
            type = da_dict["initype"]
            interp_method = da_dict["interpolation"]
            locationtype = da_dict["locationtype"]
            _fn = join(mapsroot, f"{name}.tif")
            if da.raster.nodata is None or np.isnan(da.raster.nodata):
                da.raster.set_nodata(-999)
            da.raster.to_raster(_fn)
            # Prepare dict
            if interp_method == "triangulation":
                inidict = {
                    "quantity": name,
                    "dataFile": f"../maps/{name}.tif",
                    "dataFileType": "GeoTIFF",
                    "interpolationMethod": interp_method,
                    "operand": da_dict.get("oprand", "O"),
                    "locationType": locationtype,
                }
            else:
                inidict = {
                    "quantity": name,
                    "dataFile": f"../maps/{name}.tif",
                    "dataFileType": "GeoTIFF",
                    "interpolationMethod": "averaging",
                    "operand": da_dict.get("oprand", "O"),
                    "averagingType": interp_method,
                    "averagingRelSize": da_dict.get("averagingrelsize"),
                    "locationType": locationtype,
                }
            if type == "initial":
                inilist.append(inidict)
            elif type == "parameter":
                paramlist.append(inidict)

        # Only write maps that are listed in self._MAPS, rename tif on the fly
        # TODO raise value error if both waterdepth and waterlevel are given in maps
        for name, ds in self._maps.items():
            if isinstance(ds, xr.DataArray):
                if name in self._MAPS:
                    _prepare_inifields(self._MAPS[name], ds)
                    # update config if friction
                    if "frictype" in self._MAPS[name]:
                        self.set_config(
                            "physics.UniFrictType", self._MAPS[name]["frictype"]
                        )
                    # update config if infiltration
                    if name == "infiltcap":
                        self.set_config("grw.infiltrationmodel", 2)

            elif isinstance(ds, xr.Dataset):
                for v in ds.data_vars:
                    if v in self._MAPS:
                        _prepare_inifields(self._MAPS[v], ds[v])
                        # update config if frcition
                        if "frictype" in self._MAPS[name]:
                            self.set_config(
                                "physics.UniFrictType", self._MAPS[name]["frictype"]
                            )
                        # update config if infiltration
                        if name == "infiltcap":
                            self.set_config("grw.infiltrationmodel", 2)

        # Assign initial fields to model and write
        inifield_model = IniFieldModel(initial=inilist, parameter=paramlist)
        # Bug: when initialising IniFieldModel hydrolib-core does not parse correclty
        # the relative path
        # For now re-update manually....
        for i in range(len(inifield_model.initial)):
            path = Path(f"../maps/{inifield_model.initial[i].datafile.filepath.name}")
            inifield_model.initial[i].datafile.filepath = path
        for i in range(len(inifield_model.parameter)):
            path = Path(f"../maps/{inifield_model.parameter[i].datafile.filepath.name}")
            inifield_model.parameter[i].datafile.filepath = path
        # Write inifield file
        inifield_model_filename = inifield_model._filename() + ".ini"
        fm_dir = dirname(join(self.root, self._config_fn))
        inifield_model.save(
            join(fm_dir, inifield_model_filename),
            recurse=False,
        )
        # save filepath in the config
        self.set_config("geometry.inifieldfile", inifield_model_filename)

    def read_geoms(self) -> None:  # FIXME: gives an error when only 2D model.
        """
        Read model geometries files at <root>/<geoms> and add to geoms property.

        For branches / boundaries etc... the reading of hydrolib-core objects happens
        in read_mesh. There the geoms geojson copies are re-set based on dflowfm files
        content.
        """
        self._assert_read_mode()
        super().read_geoms(fn="geoms/region.geojson")

        if self.dfmmodel.geometry.crosslocfile is not None:
            # Read cross-sections and friction
            # Add crosssections properties, should be done before friction
            # Branches are needed do derive locations,
            # self.branches should start the read if not done yet
            self.logger.info("Reading cross-sections files")
            crosssections = utils.read_crosssections(self.branches, self.dfmmodel)

            # Add friction properties from roughness files
            # self.logger.info("Reading friction files")
            crosssections = utils.read_friction(crosssections, self.dfmmodel)
            self.set_geoms(crosssections, "crosssections")

        # Read manholes
        if self.dfmmodel.geometry.storagenodefile is not None:
            self.logger.info("Reading manholes file")
            network1d_nodes = mesh_utils.network1d_nodes_geodataframe(
                self.mesh_datasets["network1d"]
            )
            manholes = utils.read_manholes(network1d_nodes, self.dfmmodel)
            self.set_geoms(manholes, "manholes")

        # Read structures
        if self.dfmmodel.geometry.structurefile is not None:
            self.logger.info("Reading structures file")
            structures = utils.read_structures(self.branches, self.dfmmodel)
            for st_type in structures["type"].unique():
                self.set_geoms(structures[structures["type"] == st_type], f"{st_type}s")

    def write_geoms(self, write_mesh_gdf=True) -> None:
        """Write model geometries to a GeoJSON file at <root>/<geoms>."""
        self._assert_write_mode()

<<<<<<< HEAD
=======
        # Optional: also write mesh_gdf object
        if write_mesh_gdf:
            for name, gdf in self.mesh_gdf.items():
                self.set_geoms(gdf, name)

        # Write geojson equivalent of all objects.
        # Note that these files are not directly used when updating the model
        super().write_geoms(fn="geoms/{name}.geojson")

>>>>>>> 89d5702a
        # Write dfm files
        savedir = dirname(join(self.root, self._config_fn))

        # Write cross-sections (inc. friction)
        if "crosssections" in self._geoms:
            # Crosssections
            gdf_crs = self.geoms["crosssections"]
            self.logger.info("Writting cross-sections files crsdef and crsloc")
            crsdef_fn, crsloc_fn = utils.write_crosssections(gdf_crs, savedir)
            self.set_config("geometry.crossdeffile", crsdef_fn)
            self.set_config("geometry.crosslocfile", crsloc_fn)

            # Friction
            self.logger.info("Writting friction file(s)")
            friction_fns = utils.write_friction(gdf_crs, savedir)
            self.set_config("geometry.frictfile", ";".join(friction_fns))

        # Write structures
        # Manholes
        if "manholes" in self._geoms:
            self.logger.info("Writting manholes file.")
            storage_fn = utils.write_manholes(
                self.geoms["manholes"],
                savedir,
            )
            self.set_config("geometry.storagenodefile", storage_fn)

        # Write structures
        existing_structures = [st for st in ["bridges", "culverts"] if st in self.geoms]
        if len(existing_structures) > 0:
            # combine all structures
            structures = []
            for st in existing_structures:
                structures.append(self.geoms.get(st).to_dict("records"))
            structures = list(itertools.chain.from_iterable(structures))
            structures = pd.DataFrame(structures).replace(np.nan, None)
            # write
            self.logger.info("Writting structures file.")
            structures_fn = utils.write_structures(
                structures,
                savedir,
            )
            self.set_config("geometry.structurefile", structures_fn)

        # write hydromt
        # Optional: also write mesh_gdf object
        if write_mesh_gdf:
            for name, gdf in self.mesh_gdf.items():
                self.set_geoms(gdf, name)

        # Write geojson equivalent of all objects. Note that these files are not directly used when updating the model
        # convert any list in geoms to strings
        def convert_lists_to_strings(df):
            for column_name in df.columns:
                if df[column_name].apply(isinstance, args=(list,)).any():
                    df[column_name] = df[column_name].apply(
                        lambda x: " ".join(f"{x}") if isinstance(x, list) else x
                    )
            return df

        for name in self.geoms:
            self.set_geoms(convert_lists_to_strings(self.geoms[name]), name)

        super().write_geoms(fn="geoms/{name}.geojson")

    def read_forcing(
        self,
    ) -> None:  # FIXME reading of forcing should include boundary, lateral and meteo
        """Read forcing at <root/?/> and parse to dict of xr.DataArray."""
        self._assert_read_mode()
        # Read external forcing
        ext_model = self.dfmmodel.external_forcing.extforcefilenew
        if ext_model is not None:
            # boundary
            if len(ext_model.boundary) > 0:
                df_ext = pd.DataFrame([f.__dict__ for f in ext_model.boundary])
                # 1d boundary
                df_ext_1d = df_ext.loc[~df_ext.nodeid.isna(), :]
                if len(df_ext_1d) > 0:
                    # Forcing data arrays to prepare for each quantity
                    forcing_names = np.unique(df_ext_1d.quantity).tolist()
                    # Loop over forcing names to build data arrays
                    for name in forcing_names:
                        # Get the dataframe corresponding to the current variable
                        df = df_ext_1d[df_ext_1d.quantity == name]
                        # Get the corresponding nodes gdf
                        network1d_nodes = mesh_utils.network1d_nodes_geodataframe(
                            self.mesh_datasets["network1d"]
                        )
                        node_geoms = network1d_nodes[
                            np.isin(network1d_nodes["nodeid"], df.nodeid.values)
                        ]
                        da_out = utils.read_1dboundary(
                            df, quantity=name, nodes=node_geoms
                        )
                        # Add to forcing
                        self.set_forcing(da_out)
                # 2d boundary
                df_ext_2d = df_ext.loc[df_ext.nodeid.isna(), :]
                if len(df_ext_2d) > 0:
                    for _, df in df_ext_2d.iterrows():
                        da_out = utils.read_2dboundary(
                            df, workdir=self.dfmmodel.filepath.parent
                        )
                        # Add to forcing
                        self.set_forcing(da_out)
            # lateral
            if len(ext_model.lateral) > 0:
                df_ext = pd.DataFrame([f.__dict__ for f in ext_model.lateral])
                da_out = utils.read_1dlateral(
                    df_ext, branches=self.branches
                )  # TODO extend support to get laterals on nodes #78
                # Add to forcing
                self.set_forcing(da_out)
            # meteo
            if len(ext_model.meteo) > 0:
                df_ext = pd.DataFrame([f.__dict__ for f in ext_model.meteo])
                # Forcing dataarrays to prepare for each quantity
                forcing_names = np.unique(df_ext.quantity).tolist()
                # Loop over forcing names to build data arrays
                for name in forcing_names:
                    # Get the dataframe corresponding to the current variable
                    df = df_ext[df_ext.quantity == name]
                    da_out = utils.read_meteo(df, quantity=name)
                    # Add to forcing
                    self.set_forcing(da_out)
            # TODO lateral

    def write_forcing(self) -> None:
        """Write forcing into hydrolib-core ext and forcing models."""
        if len(self._forcing) == 0:
            self.logger.debug("No forcing data found, skip writing.")
        else:
            self._assert_write_mode()
            self.logger.info("Writting forcing files.")
            savedir = dirname(join(self.root, self._config_fn))
            # create new external forcing file
            ext_fn = "bnd.ext"
            Path(join(savedir, ext_fn)).unlink(missing_ok=True)
            # populate external forcing file
            utils.write_1dboundary(self.forcing, savedir, ext_fn=ext_fn)
            utils.write_2dboundary(self.forcing, savedir, ext_fn=ext_fn)
            utils.write_1dlateral(self.forcing, savedir, ext_fn=ext_fn)
            utils.write_meteo(self.forcing, savedir, ext_fn=ext_fn)
            self.set_config("external_forcing.extforcefilenew", ext_fn)

    def read_mesh(self):
        """Read network file with Hydrolib-core and extract mesh/branches info."""
        self._assert_read_mode()

        # Read mesh
        # hydrolib-core convention
        network = self.dfmmodel.geometry.netfile.network
        # FIXME: crs info is not available in dfmmodel, so get it from region.geojson
        # Cannot use read_geoms yet because for some some geoms
        # (crosssections, manholes) mesh needs to be read first...
        region_fn = join(self.root, "geoms", "region.geojson")
        if (not self._crs) and isfile(region_fn):
            crs = gpd.read_file(region_fn).crs
            self._crs = crs

        crs = self.crs

        # convert to xugrid
        mesh = mesh_utils.mesh_from_hydrolib_network(network, crs=crs)
        # set mesh
        self._mesh = mesh

        # update resolution
        if "mesh2d" in self.mesh_names:
            if self._res is None:
                self._res = np.max(np.diff(self.mesh_grids["mesh2d"].node_x))

        # creates branches geometry from network1d
        if "network1d" in self.mesh_names:
            network1d_dataset = self.mesh_datasets["network1d"]
<<<<<<< HEAD
            # Create the branches GeoDataFrame (from geom)
            # network1d_geometry = self.mesh_gdf["network1d"] this returns the network
            branches = mesh_utils.network1d_geoms_geodataframe(network1d_dataset)
            # branches["branchtype"] = network1d_dataset["network1d_branch_type"] # might support in the future https://github.com/Deltares/HYDROLIB-core/issues/561
=======
            # Create the branches GeoDataFrame
            branches = network1d_geometry
            branches["branchid"] = network1d_dataset["network1d_branch_id"]
            branches["branchorder"] = network1d_dataset["network1d_branch_order"]
            # branches["branchtype"] = network1d_dataset["network1d_branch_type"]
            # might support in the future
            # https://github.com/Deltares/HYDROLIB-core/issues/561
>>>>>>> 89d5702a

            # Add branchtype, properties from branches.gui file
            self.logger.info("Reading branches GUI file")
            branches = utils.read_branches_gui(branches, self.dfmmodel)

            # Set branches
            self.set_branches(branches)

    def write_mesh(self, write_gui=True):
        """Write 1D branches and 2D mesh at <root/dflowfm/fm_net.nc>."""
        self._assert_write_mode()
        savedir = dirname(join(self.root, self._config_fn))
        mesh_filename = "fm_net.nc"

        # write mesh
        # hydromt convention - FIXME hydrolib does not seem to read the 1D and links
        # part of the mesh
        # super().write_mesh(fn=join(savedir, mesh_filename))

        # write with hydrolib-core
        # Note: hydrolib-core writes more information including attributes and
        # converts some variables using start_index
        # FIXME: does not write crs that is recongnised by Delft3D FM GUI.
        # check dfm_tools/meshkernel_helpers.py#L82

        network = mesh_utils.hydrolib_network_from_mesh(self.mesh)
        network.to_file(Path(join(savedir, mesh_filename)))

        # save relative path to mdu
        self.set_config("geometry.netfile", mesh_filename)

        # other mesh1d related geometry TODO update
        if "mesh1d" in self.mesh_names and write_gui:
            self.logger.info("Writting branches.gui file")
            if "manholes" in self.geoms:
                utils.write_branches_gui(self.branches, savedir)

    def read_states(self):
        """Read states at <root/?/> and parse to dict of xr.DataArray."""
        return self._states
        # raise NotImplementedError()

    def write_states(self):
        """Write states at <root/?/> in model ready format."""
        pass
        # raise NotImplementedError()

    def read_results(self):
        """Read results at <root/?/> and parse to dict of xr.DataArray."""
        return self._results
        # raise NotImplementedError()

    def write_results(self):
        """Write results at <root/?/> in model ready format."""
        pass
        # raise NotImplementedError()

    @property
    def crs(self):
        """Return model crs."""
        # return pyproj.CRS.from_epsg(self.get_config("global.epsg", fallback=4326))
        if self._crs is None:
            # try to read it from mesh usingMeshModel method
            self._crs = super().crs
        return self._crs

    @property
    def bounds(self) -> Tuple:
        """Return model mesh bounds."""
        return self.region.total_bounds

    @property
    def region(self) -> gpd.GeoDataFrame:
        """Return geometry of region of the model area of interest."""
        # First tries in geoms
        if "region" in self.geoms:
            region = self.geoms["region"]
        # Else derives from mesh or branches
        else:
            if self.mesh is not None:
                bounds = self.mesh.ugrid.total_bounds
                crs = self.crs
            elif not self.branches.empty:
                bounds = self.branches.total_bounds
                crs = self.branches.crs
            else:
                # Finally raise error assuming model is empty
                raise ValueError(
                    "Could not derive region from geoms, or mesh. Model may be empty."
                )
            region = gpd.GeoDataFrame(geometry=[box(*bounds)], crs=crs)
            self.set_geoms(region, "region")

        return region

    @property
    def dfmmodel(self):
        """Hydrolib-core FMModel object."""
        if self._dfmmodel is None:
            self.init_dfmmodel()
        return self._dfmmodel

    def init_dfmmodel(self):
        """Initialise the hydrolib-core FMModel object."""
        # create a new MDU-Model
        mdu_fn = Path(join(self.root, self._config_fn))
        if isfile(mdu_fn) and self._read:
            self.logger.info(f"Reading mdu file at {mdu_fn}")
            self._dfmmodel = FMModel(filepath=mdu_fn)
        else:  # use hydrolib template
            self._assert_write_mode()
            self.logger.info("Initialising empty mdu file")
            self._dfmmodel = FMModel()
            self._dfmmodel.filepath = mdu_fn

    @property
    def dimr(self):
        """DIMR file object."""
        if not self._dimr:
            self.read_dimr()
        return self._dimr

    def read_dimr(self, dimr_fn: Optional[str] = None) -> None:
        """Read DIMR from file and else create from hydrolib-core."""
        if dimr_fn is None:
            dimr_fn = join(self.root, self._dimr_fn)
        # if file exist, read
        if isfile(dimr_fn) and self._read:
            self.logger.info(f"Reading dimr file at {dimr_fn}")
            dimr = DIMR(filepath=Path(dimr_fn))
        # else initialise
        else:
            self._assert_write_mode()
            self.logger.info("Initialising empty dimr file")
            dimr = DIMR()
        self._dimr = dimr

    def write_dimr(self, dimr_fn: Optional[str] = None):
        """Write the dmir file.

        In write mode, updates first the FMModel component.
        """
        # force read
        self.dimr
        if dimr_fn is not None:
            self._dimr.filepath = join(self.root, dimr_fn)
        else:
            self._dimr.filepath = join(self.root, self._dimr_fn)

        if not self._read:
            # Updates the dimr file first before writing
            self.logger.info("Adding dflowfm component to dimr config")

            # update component
            components = self._dimr.component
            if len(components) != 0:
                components = []
            fmcomponent = FMComponent(
                name="dflowfm",
                workingdir="dflowfm",
                inputfile=basename(self._config_fn),
                model=self.dfmmodel,
            )
            components.append(fmcomponent)
            self._dimr.component = components
            # update control
            controls = self._dimr.control
            if len(controls) != 0:
                controls = []
            control = Start(name="dflowfm")
            controls.append(control)
            self._dimr.control = control

        # write
        self.logger.info(f"Writing model dimr file to {self._dimr.filepath}")
        self.dimr.save(recurse=False)

    @property
    def branches(self):
        """
        Return the branches (gpd.GeoDataFrame object) representing the 1D network.

        Contains several "branchtype" for : channel, river, pipe, tunnel.
        """
        if self._branches is None and self._read:
            self.read_mesh()
        if self._branches is None:
            self._branches = gpd.GeoDataFrame()
        return self._branches

    def set_branches(self, branches: gpd.GeoDataFrame):
        """Update the branches object as well as the linked geoms."""
        # Check if "branchtype" col in new branches
        if "branchtype" in branches.columns:
            self._branches = branches
        else:
            self.logger.error(
                "'branchtype' column absent from the new branches, could not update."
            )

        # Update channels/pipes in geoms
        _ = self.set_branches_component(name="river")
        _ = self.set_branches_component(name="channel")
        _ = self.set_branches_component(name="pipe")

        # update geom
        self.logger.debug("Adding branches vector to geoms.")
        self.set_geoms(branches, "branches")

        self.logger.debug("Updating branches in network.")

    def set_branches_component(self, name: str):
        """Extract component name from branches and add it to geoms."""
        gdf_comp = self.branches[self.branches["branchtype"] == name]
        if gdf_comp.index.size > 0:
            self.set_geoms(gdf_comp, name=f"{name}s")
        return gdf_comp

    @property
    def rivers(self):
        """Extract rivers from branches."""
        if "rivers" in self.geoms:
            gdf = self.geoms["rivers"]
        else:
            gdf = self.set_branches_component("river")
        return gdf

    @property
    def channels(self):
        """Extract channels from branches."""
        if "channels" in self.geoms:
            gdf = self.geoms["channels"]
        else:
            gdf = self.set_branches_component("channel")
        return gdf

    @property
    def pipes(self):
        """Extract pipes from branches."""
        if "pipes" in self.geoms:
            gdf = self.geoms["pipes"]
        else:
            gdf = self.set_branches_component("pipe")
        return gdf

    @property
    def opensystem(self):
        """Open system branches (river, channel)."""
        if len(self.branches) > 0:
            gdf = self.branches[self.branches["branchtype"].isin(["river", "channel"])]
        else:
            gdf = gpd.GeoDataFrame()
        return gdf

    @property
    def closedsystem(self):
        """Closed system branches (pipe, tunnel)."""
        if len(self.branches) > 0:
            gdf = self.branches[self.branches["branchtype"].isin(["pipe", "tunnel"])]
        else:
            gdf = gpd.GeoDataFrame()
        return gdf

    @property
    def boundaries(self):
        if "boundaries" not in self.geoms:
            self.set_geoms(
                workflows.get_boundaries_with_nodeid(
                    self.branches,
                    mesh_utils.network1d_nodes_geodataframe(
                        self.mesh_datasets["network1d"]
                    ),
                ),
                "boundaries",
            )
        return self.geoms["boundaries"]

    def get_model_time(self):
        """
        Return (refdate, tstart, tstop) tuple.

        It is parsed from model reference datem start and end time.
        """
        refdate = datetime.strptime(str(self.get_config("time.refdate")), "%Y%m%d")
        tstart = refdate + timedelta(seconds=float(self.get_config("time.tstart")))
        tstop = refdate + timedelta(seconds=float(self.get_config("time.tstop")))
        return refdate, tstart, tstop

    @property
    def res(self):
        """Resolution of the mesh2d."""
        if self._res is not None:
            return self._res

    def set_mesh(
        self,
        data: Union[xu.UgridDataArray, xu.UgridDataset],
        name: Optional[str] = None,
        grid_name: Optional[str] = None,
        overwrite_grid: Optional[bool] = False,
    ) -> None:
        """Add data to mesh.

        All layers of mesh have identical spatial coordinates in Ugrid conventions.

        Parameters
        ----------
        data: xugrid.UgridDataArray or xugrid.UgridDataset
            new layer to add to mesh
        name: str, optional
            Name of new object layer, this is used to overwrite the name of
            a UgridDataArray.
        grid_name: str, optional
            Name of the mesh grid to add data to. If None, inferred from data.
            Can be used for renaming the grid.
        overwrite_grid: bool, optional
            If True, overwrite the grid with the same name as the grid in self.mesh.
        """
        # Check if new grid_name
        if grid_name not in self.mesh_names:
            new_grid = True
        else:
            new_grid = False

        # First call super method to add mesh data
        super().set_mesh(
            data=data,
            name=name,
            grid_name=grid_name,
            overwrite_grid=overwrite_grid,
        )

        # check if 1D and 2D and and 1D2D links and overwrite
        # then send warning that setup_link1d2d should be run again
        if overwrite_grid and "link1d2d" in self.mesh.data_vars:
            if grid_name == "mesh1d" or grid_name == "mesh2d":
                # TODO check if warning is enough or if we should remove to be sure?
                self.logger.warning(
                    f"{grid_name} grid was updated in self.mesh. "
                    "Re-run setup_link1d2d method to update the model 1D2D links."
                )

        # update related geoms if necessary: region - boundaries
        # the region is done in hydromt core
        if overwrite_grid or new_grid:
            # 1D boundaries
            if grid_name == "mesh1d":
                self.set_geoms(
                    workflows.get_boundaries_with_nodeid(
                        self.branches,
                        mesh_utils.network1d_nodes_geodataframe(
                            self.mesh_datasets["network1d"]
                        ),
                    ),
                    "boundaries",
                )

    def set_link1d2d(
        self,
        link1d2d: xr.Dataset(),
    ):
        """
        Add or replace the link1d2d in the model mesh.

        Parameters
        ----------
        link1d2d: xr.Dataset
            link1d2d dataset with variables: [link1d2d, link1d2d_ids,
            link1d2d_long_names, link1d2d_contact_type]
        """
        # Check if link1d2d already in self.mesh
        # FIXME current implementation of below does not support updating partial
        # 1d2d links. Either document or adapt. #1
        if "link1d2d" in self.mesh.data_vars:
            self.logger.info("Overwriting existing link1d2d in self.mesh.")
            self._mesh = self._mesh.drop_vars(
                [
                    "link1d2d",
                    "link1d2d_ids",
                    "link1d2d_long_names",
                    "link1d2d_contact_type",
                ]
            )
            # Remove unused dims nLink1D2D_edge and Two
            self._mesh = self._mesh.drop_dims(["nLink1D2D_edge", "Two"])

        # Add link1d2d to mesh
        self._mesh = self._mesh.merge(link1d2d)

    def _model_has_2d(self):
        """Check if model has 2D mesh part."""
        if "mesh2d" in self.mesh_names:
            return True
        else:
            return False

    def _model_has_1d(self):
        """Check if model has 1D mesh part."""
        if "mesh1d" in self.mesh_names:
            return True
        else:
            return False

    def _check_crs(self):
        """Check if model crs is defined."""
        if self.crs is None:
            if self._read:
                self.logger.warning(
                    "Could not derive CRS from reading the mesh file."
                    "Please define the CRS in the [global] init attributes before"
                    "setting up the model."
                )
            else:
                raise ValueError(
                    "CRS is not defined. Please define the CRS in the [global] init"
                    "attributes before setting up the model."
                )
        else:
            self.logger.info(f"project crs: {self.crs.to_epsg()}")<|MERGE_RESOLUTION|>--- conflicted
+++ resolved
@@ -1564,40 +1564,9 @@
         )
 
         # 2. read boundary from user data
-<<<<<<< HEAD
         _, da_bnd = self._read_forcing_geodataset(
             boundaries_geodataset_fn, boundary_type, snap_offset
         )
-=======
-        if boundaries_geodataset_fn is not None:
-            da_bnd = self.data_catalog.get_geodataset(
-                boundaries_geodataset_fn,
-                geom=boundaries.buffer(
-                    snap_offset
-                ),  # only select data close to the boundary of the model region
-                variables=[boundary_type],
-                time_tuple=(tstart, tstop),
-                crs=self.crs.to_epsg(),  # assume model crs if none defined
-            ).rename(boundary_type)
-            # error if time mismatch
-            if np.logical_and(
-                pd.to_datetime(da_bnd.time.values[0]) == pd.to_datetime(tstart),
-                pd.to_datetime(da_bnd.time.values[-1]) == pd.to_datetime(tstop),
-            ):
-                pass
-            else:
-                self.logger.error(
-                    "forcing has different start and end time."
-                    "Please check the forcing file. support yyyy-mm-dd HH:MM:SS. "
-                )
-            # reproject if needed and convert to location
-            if da_bnd.vector.crs != self.crs:
-                da_bnd.vector.to_crs(self.crs)
-        elif boundaries_timeseries_fn is not None:
-            raise NotImplementedError()
-        else:
-            da_bnd = None
->>>>>>> 89d5702a
 
         # 3. Derive DataArray with boundary values at boundary locations
         # in boundaries_branch_type
@@ -1744,63 +1713,6 @@
             logger=self.logger,
         )
 
-        # 4. set laterals
-        self.set_forcing(da_out, name="lateral1d_points")
-
-    def setup_1dlateral_from_polygons(
-        self,
-        laterals_geodataset_fn: str = None,
-        lateral_value: float = -2.5,
-    ):
-        """
-        Prepares the 1D lateral discharge from geodataset of polygons.
-        E.g. '1' m3/s for all lateral locations.
-
-        Use ``laterals_geodataset_fn`` to set the lateral values from a geodatasets
-        of polygons.
-        Support also geodataframe of polygons in combination of `lateral_value`.
-
-        The discharge can either be a constant using ``lateral_value`` (default) or
-        a timeseries read from ``laterals_geodataset_fn``.
-        If the timeseries has missing values, the constant ``lateral_value`` will be used.
-
-        The timeseries are clipped to the model time based on the model config
-        tstart and tstop entries.
-
-        Adds/Updates model layers:
-            * ** lateral1d_polygons** forcing: 1D laterals DataArray with polygon coordinates.
-
-        Parameters
-        ----------
-        laterals_geodataset_fn : str, Path
-            Path or data source name for geospatial point location file.
-            * Required variables if geodataset is provided ['lateral_discharge']
-            NOTE: Require equidistant time series
-        lateral_value : float, optional
-            Constant value to use for all laterals if ``laterals_geodataset_fn`` is a geodataframe,
-            or for filling in missing data.
-            By default 0 [m3/s].
-        """
-        self.logger.info("Preparing 1D laterals for polygons.")
-
-        # 1. read lateral geodataset
-        gdf_laterals, da_lat = self._read_forcing_geodataset(
-            laterals_geodataset_fn, "lateral_discharge"
-        )
-
-        if len(gdf_laterals) == 0:
-            return None
-
-        # 2. Compute lateral dataarray
-        da_out = workflows.compute_forcing_values_polygon(
-            gdf=gdf_laterals,
-            da=da_lat,
-            forcing_value=lateral_value,
-            forcing_type="lateral_discharge",
-            forcing_unit="m3/s",
-            logger=self.logger,
-        )
-
         # 3. set laterals
         self.set_forcing(da_out, name="lateral1d_polygons")
 
@@ -1869,13 +1781,8 @@
 
         See Also
         --------
-<<<<<<< HEAD
         workflows.prepare_1dstructures
         """
-=======
-        dflowfm._setup_1dstructures
-        """  # noqa: E501
->>>>>>> 89d5702a
         snap_offset = self._network_snap_offset if snap_offset is None else snap_offset
         _st_type = "bridge"
         _allowed_columns = [
@@ -2014,13 +1921,8 @@
 
         See Also
         --------
-<<<<<<< HEAD
         workflows.prepare_1dstructures
         """
-=======
-        dflowfm._setup_1dstructures
-        """  # noqa: E501
->>>>>>> 89d5702a
         snap_offset = self._network_snap_offset if snap_offset is None else snap_offset
         _st_type = "culvert"
         _allowed_columns = [
@@ -3180,8 +3082,6 @@
         """Write model geometries to a GeoJSON file at <root>/<geoms>."""
         self._assert_write_mode()
 
-<<<<<<< HEAD
-=======
         # Optional: also write mesh_gdf object
         if write_mesh_gdf:
             for name, gdf in self.mesh_gdf.items():
@@ -3191,7 +3091,6 @@
         # Note that these files are not directly used when updating the model
         super().write_geoms(fn="geoms/{name}.geojson")
 
->>>>>>> 89d5702a
         # Write dfm files
         savedir = dirname(join(self.root, self._config_fn))
 
@@ -3368,20 +3267,12 @@
         # creates branches geometry from network1d
         if "network1d" in self.mesh_names:
             network1d_dataset = self.mesh_datasets["network1d"]
-<<<<<<< HEAD
             # Create the branches GeoDataFrame (from geom)
             # network1d_geometry = self.mesh_gdf["network1d"] this returns the network
             branches = mesh_utils.network1d_geoms_geodataframe(network1d_dataset)
-            # branches["branchtype"] = network1d_dataset["network1d_branch_type"] # might support in the future https://github.com/Deltares/HYDROLIB-core/issues/561
-=======
-            # Create the branches GeoDataFrame
-            branches = network1d_geometry
-            branches["branchid"] = network1d_dataset["network1d_branch_id"]
-            branches["branchorder"] = network1d_dataset["network1d_branch_order"]
             # branches["branchtype"] = network1d_dataset["network1d_branch_type"]
             # might support in the future
             # https://github.com/Deltares/HYDROLIB-core/issues/561
->>>>>>> 89d5702a
 
             # Add branchtype, properties from branches.gui file
             self.logger.info("Reading branches GUI file")
