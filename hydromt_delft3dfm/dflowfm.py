--- conflicted
+++ resolved
@@ -3219,12 +3219,8 @@
         if not self.mesh1d.is_empty() and write_gui:
             self.logger.info("Writting branches.gui file")
             if "manholes" in self.geoms:
-<<<<<<< HEAD
                 utils.write_branches_gui(self.branches, savedir)
-=======
-                self.geoms["manholes"]
-            _ = utils.write_branches_gui(self.branches, savedir)
->>>>>>> d7aad0c9
+
 
     def read_states(self):
         """Read states at <root/?/> and parse to dict of xr.DataArray."""
