"""Implement Delft3D-FM hydromt plugin model class."""

import itertools
import logging
import os
from datetime import datetime, timedelta
from os.path import basename, dirname, isfile, join
from pathlib import Path
from typing import Any, Dict, List, Optional, Tuple, Union

import geopandas as gpd
import hydromt
import numpy as np
import pandas as pd
import xarray as xr
import xugrid as xu
from hydrolib.core.dflowfm import FMModel, IniFieldModel
from hydrolib.core.dimr import DIMR, FMComponent, Start
from hydromt.models import MeshModel
from hydromt.workflows import create_mesh2d
from pyproj import CRS
from shapely.geometry import box

from . import DATADIR, gis_utils, mesh_utils, utils, workflows

__all__ = ["DFlowFMModel"]
logger = logging.getLogger(__name__)


class DFlowFMModel(MeshModel):
    """API for Delft3D-FM models in HydroMT."""

    _NAME = "dflowfm"
    _CONF = "DFlowFM.mdu"
    _DATADIR = DATADIR
    _GEOMS = {}
    _API = {
        "crs": CRS,
        "config": Dict[str, Any],
        "region": gpd.GeoDataFrame,
        "geoms": Dict[str, gpd.GeoDataFrame],
        "maps": Dict[str, Union[xr.DataArray, xr.Dataset]],
        "mesh": Union[xu.UgridDataArray, xu.UgridDataset],
        "forcing": Dict[str, Union[xr.DataArray, xr.Dataset]],
        "results": Dict[str, Union[xr.DataArray, xr.Dataset]],
        "states": Dict[str, Union[xr.DataArray, xr.Dataset]],
    }
    _MAPS = {
        "elevtn": {
            "name": "bedlevel",
            "initype": "initial",
            "interpolation": "triangulation",
            "locationtype": "2d",
        },
        "waterlevel": {
            "name": "waterlevel",
            "initype": "initial",
            "interpolation": "mean",
            "locationtype": "2d",
            "averagingrelsize": 1.01,  # default
        },
        "waterdepth": {
            "name": "waterdepth",
            "initype": "initial",
            "interpolation": "mean",
            "locationtype": "2d",
            "averagingrelsize": 1.01,
        },
        "pet": {
            "name": "PotentialEvaporation",
            "initype": "initial",
            "interpolation": "triangulation",
            "locationtype": "2d",
        },
        "infiltcap": {
            "name": "InfiltrationCapacity",
            "initype": "initial",
            "interpolation": "triangulation",
            "locationtype": "2d",
        },
        "roughness_chezy": {
            "name": "frictioncoefficient",
            "initype": "parameter",
            "interpolation": "triangulation",
            "locationtype": "2d",
            "frictype": 0,
        },
        "roughness_manning": {
            "name": "frictioncoefficient",
            "initype": "parameter",
            "interpolation": "triangulation",
            "locationtype": "2d",
            "frictype": 1,
        },
        "roughness_walllawnikuradse": {
            "name": "frictioncoefficient",
            "initype": "parameter",
            "interpolation": "triangulation",
            "locationtype": "2d",
            "frictype": 2,
        },
        "roughness_whitecolebrook": {
            "name": "frictioncoefficient",
            "initype": "parameter",
            "interpolation": "triangulation",
            "locationtype": "2d",
            "frictype": 3,
        },
    }
    _FOLDERS = ["dflowfm", "geoms", "maps"]
    _CLI_ARGS = {"region": "setup_region"}
    _CATALOGS = join(_DATADIR, "parameters_data.yml")

    def __init__(
        self,
        root: Union[str, Path],
        mode: str = "w",
        config_fn: str = None,
        data_libs: List[str] = [],  # yml
        crs: Union[int, str] = None,
        dimr_fn: str = None,
        network_snap_offset=25,
        snap_newbranches_to_branches_at_snapnodes=True,
        openwater_computation_node_distance=40,
        logger=logger,
    ):
        """Initialize the DFlowFMModel.

        Parameters
        ----------
        root : str or Path
            The model root location.
        mode : {'w','r','r+'}
            Write/read/append mode.
            Default is "w".
        config_fn : str, optional
            The D-Flow FM model configuration file (.mdu).
            If None, default configuration file is used.
            Default is None.
        data_libs : list of str, optional
            List of data catalog yaml files.
            Default is None.
        crs : EPSG code, int
            EPSG code of the model.
        dimr_fn: str, optional
            Path to the dimr configuration file.
            If None, default dimr configuration file is used.
            Default is None.
        network_snap_offset: float, optional
            Global option for generation of the mesh1d network. Snapping tolerance to
            automatically connecting branches.
            By default 25 m.
        snap_newbranches_to_branches_at_snapnodes: bool, optional
            Global option for generation of the mesh1d network.
            By default True.
        openwater_computation_node_distance: float, optional
            Global option for generation of the mesh1d network. Distance to generate
            mesh1d nodes for open water system (rivers, channels). By default 40 m.
        logger
            The logger used to log messages.
        """
        if not isinstance(root, (str, Path)):
            raise ValueError("The 'root' parameter should be a of str or Path.")

        super().__init__(
            root=root,
            mode=mode,
            config_fn=config_fn,
            data_libs=data_libs,
            logger=logger,
        )

        # model specific
        self._branches = None
        self._dimr = None
        self._dimr_fn = "dimr_config.xml" if dimr_fn is None else dimr_fn
        self._dfmmodel = None
        self._config_fn = (
            join("dflowfm", self._CONF) if config_fn is None else config_fn
        )  # FIXME Xiaohan config needs to be derived from dimr_fn if dimr_fn exsit
        self.data_catalog.from_yml(self._CATALOGS)

        self.config

        # Global options for generation of the mesh1d network
        self._network_snap_offset = network_snap_offset
        self._snap_newbranches_to_branches_at_snapnodes = (
            snap_newbranches_to_branches_at_snapnodes
        )
        self._openwater_computation_node_distance = openwater_computation_node_distance
        self._res = None

        # crs
        self._crs = CRS.from_user_input(crs) if crs else None
        self._check_crs()

    def setup_region(self, region):
        """HYDROMT CORE METHOD NOT USED FOR DFlowFMModel."""
        raise ValueError(
            "setup_region() method not implemented for DFlowFMModel."
            "The region will be set in the methods preparing the mesh: "
            "[setup_mesh2d, setup_rivers, setup_rivers_from_dem, setup_channels,"
            "setup_pipes]"
            "Pass the region argument to these methods directly and not in the"
            "command line."
        )

    def setup_channels(
        self,
        region: dict,
        channels_fn: str,
        channels_defaults_fn: str = "channels_defaults",
        channel_filter: str = None,
        friction_type: str = "Manning",
        friction_value: float = 0.023,
        crosssections_fn: str = None,
        crosssections_type: str = None,
        spacing: float = np.inf,
        snap_offset: float = 0.0,
        maxdist: float = 1.0,
        allow_intersection_snapping: bool = True,
    ):
        """Prepare the 1D channels and adds to branches 1D network.

        Adds model layers:

        * **channels** geom: 1D channels vector
        * **branches** geom: 1D branches vector

        Parameters
        ----------
        region : dict, optional
            Dictionary describing region of interest for extracting 1D channels, e.g.:

            * {'bbox': [xmin, ymin, xmax, ymax]}

            * {'geom': 'path/to/polygon_geometry'}
            Note that only crs=4326 is supported for 'bbox'.
        channels_fn : str
            Name of data source for channelsparameters, see data/data_sources.yml.
            Note only the lines that intersect with the region polygon will be used.

            * Optional variables: [branchid, branchtype, branchorder, material,
            friction_type, friction_value]
        channels_defaults_fn : str, optional
            Path to a csv file containing all defaults values per 'branchtype'.
            Default is None.
        channel_filter: str, optional
            Keyword in branchtype column of channels_fn used to filter river lines.
            If None all lines in channels_fn are used (default).
        friction_type : str, optional
            Type of friction to use. One of ["Manning", "Chezy", "wallLawNikuradse",
            "WhiteColebrook", "StricklerNikuradse", "Strickler", "deBosBijkerk"].
            By default "Manning".
        friction_value : float, optional.
            Friction value.
            Units corresponding to [friction_type] are ["Chézy C [m 1/2 /s]",
            "Manning n [s/m 1/3 ]", "Nikuradse k_n [m]", "Nikuradse k_n [m]",
            "Nikuradse k_n [m]", "Strickler k_s [m 1/3 /s]",
            "De Bos-Bijkerk γ [1/s]"]
            By default 0.023.
        crosssections_fn : str or Path, optional
            Name of data source for crosssections, see data/data_sources.yml.
            If ``crosssections_type`` = "xyzpoints"

            * Required variables: [crsid, order, z]
            If ``crosssections_type`` = "points"

            * Required variables: [crsid, order, z]
            By default None, crosssections will be set from branches
        crosssections_type : str, optional
            Type of crosssections read from crosssections_fn.
            One of ["xyzpoints", "point"].
            By default None.
        snap_offset: float, optional
            Snapping tolerance to automatically connecting branches.
            By default 0.0, no snapping is applied.
        maxdist: float, optional
            Maximum distance allowed for crosssections to be applied on branches.
            Only used for `crosssections_type` = point.
            By default 1.0.
        allow_intersection_snapping: bool, optional
            Switch to choose whether snapping of multiple branch ends are allowed when
            ``snap_offset`` is used.
            By default True.

        See Also
        --------
        dflowfm._setup_branches
        """
        self.logger.info("Preparing 1D channels.")

        # filter for allowed columns
        br_type = "channel"
        _allowed_columns = [
            "geometry",
            "branchid",
            "branchtype",
            "branchorder",
            "material",
            "shape",
            "diameter",
            "width",
            "t_width",
            "height",
            "bedlev",
            "closed",
            "friction_type",
            "friction_value",
        ]

        # Read data and filter within region
        region = workflows.parse_region_geometry(region, self.crs)
        gdf_br = self.data_catalog.get_geodataframe(
            channels_fn, geom=region, buffer=0, predicate="intersects"
        )
        # Read defaults table
        defaults = self.data_catalog.get_dataframe(channels_defaults_fn)
        # Prepare branches
        channels, channel_nodes = workflows.prepare_branches(
            gdf_br,
            params=defaults,
            br_type=br_type,
            dst_crs=self.crs,
            id_start=len(self.branches) + 1,
            filter=channel_filter,
            spacing=spacing,
            snap_offset=snap_offset,
            allow_intersection_snapping=allow_intersection_snapping,
            allowed_columns=_allowed_columns,
            logger=self.logger,
        )
        # Prepare friction and crosssections
        channels = workflows.prepare_default_friction_and_crosssection(
            channels,
            br_type=br_type,
            friction_type=friction_type,
            friction_value=friction_value,
            logger=self.logger,
        )

        # setup crosssections
        if crosssections_type is None:
            crosssections_type = "branch"
            # TODO: maybe assign a specific one for river, like branch_river
        assert {crosssections_type}.issubset({"xyzpoints", "branch", "point"})
        crosssections = self._setup_crosssections(
            branches=channels,
            region=region,
            crosssections_fn=crosssections_fn,
            crosssections_type=crosssections_type,
            maxdist=maxdist,
        )

        # add crosssections to exisiting ones and update geoms
        self.logger.debug("Adding crosssections vector to geoms.")
        crosssections = workflows.add_crosssections(
            self.geoms.get("crosssections"), crosssections
        )
        self.set_geoms(crosssections, "crosssections")

        # setup geoms
        self.logger.debug("Adding branches and branch_nodes vector to geoms.")
        self.set_geoms(channels, "channels")
        self.set_geoms(channel_nodes, "channel_nodes")

        # add to branches geoms
        branches = workflows.add_branches(
            self.mesh_datasets.get("mesh1d"),
            self.branches,
            channels,
            self._snap_newbranches_to_branches_at_snapnodes,
            self._network_snap_offset,
        )
        workflows.validate_branches(branches)
        self.set_branches(branches)

        # update mesh
        # Convert self.branches to xugrid
        mesh1d, network1d = workflows.mesh1d_network1d_from_branches(
            self.opensystem,
            self.closedsystem,
            self._openwater_computation_node_distance,
        )
        self.set_mesh(network1d, grid_name="network1d", overwrite_grid=True)
        self.set_mesh(mesh1d, grid_name="mesh1d", overwrite_grid=True)

    def setup_rivers_from_dem(
        self,
        region: dict,
        hydrography_fn: str,
        river_geom_fn: str = None,
        rivers_defaults_fn: str = "rivers_defaults",
        rivdph_method="gvf",
        rivwth_method="geom",
        river_upa=25.0,
        river_len=1000,
        min_rivwth=50.0,
        min_rivdph=1.0,
        rivbank=True,
        rivbankq=25,
        segment_length=3e3,
        smooth_length=10e3,
        friction_type: str = "Manning",
        friction_value: float = 0.023,
        constrain_rivbed=True,
        constrain_estuary=True,
        **kwargs,  # for workflows.get_river_bathymetry method
    ) -> None:
        """
        Set the all river parameters from hydrograph and dem maps.

        River cells are based on the `river_mask_fn` raster file if
        `rivwth_method='mask'`, or if `rivwth_method='geom'` the rasterized segments
        buffered with half a river width ("rivwth" [m]) if that attribute is found in
        `river_geom_fn`.

        If a river segment geometry file `river_geom_fn` with bedlevel column
        ("zb" [m+REF]) or a river depth ("rivdph" [m]) in combination with
        `rivdph_method='geom'` is provided, this attribute is used directly.

        Otherwise, a river depth is estimated based on bankfull discharge
        ("qbankfull" [m3/s]) attribute taken from the nearest river segment in
        `river_geom_fn` or `qbankfull_fn` upstream river boundary points if provided.

        The river depth is relative to the bankfull elevation profile if `rivbank=True`
        (default), which is estimated as the `rivbankq` elevation percentile [0-100] of
        cells neighboring river cells. This option requires the flow direction
        ("flwdir") and upstream area ("uparea") maps to be set using the
        hydromt.flw.flwdir_from_da method. If `rivbank=False` the depth is simply
        subtracted from the elevation of river cells.

        Missing river width and river depth values are filled by propagating valid
        values downstream and using the constant minimum values `min_rivwth` and
        `min_rivdph` for the remaining missing values.

        Updates model layer:

        * **dep** map: combined elevation/bathymetry [m+ref]

        Adds model layers

        * **rivmsk** map: map of river cells (not used by SFINCS)
        * **rivers** geom: geometry of rivers (not used by SFINCS)

        Parameters
        ----------
        region : dict, optional
            Dictionary describing region of interest for extracting 1D rivers, e.g.:

            * {'bbox': [xmin, ymin, xmax, ymax]}

            * {'geom': 'path/to/polygon_geometry'}
        hydrography_fn : str
            Hydrography data to derive river shape and characteristics from.

            * Required variables: ['elevtn']
            * Optional variables: ['flwdir', 'uparea']
        river_geom_fn : str, optional
            Line geometry with river attribute data.

            * Required variable for direct bed level burning: ['zb']
            * Required variable for direct river depth burning: ['rivdph']
            (only in combination with rivdph_method='geom')
            * Variables used for river depth estimates: ['qbankfull', 'rivwth']
        rivers_defaults_fn : str Path
            Path to a csv file containing all defaults values per 'branchtype'.
        rivdph_method : {'gvf', 'manning', 'powlaw'}
            River depth estimate method, by default 'gvf'
        rivwth_method : {'geom', 'mask'}
            Derive the river with from either the `river_geom_fn` (geom) or
            `river_mask_fn` (mask; default) data.
        river_upa : float, optional
            Minimum upstream area threshold for rivers [km2], by default 25.0
        river_len: float, optional
            Mimimum river length within the model domain threshhold [m], by default
            1000 m.
        min_rivwth, min_rivdph: float, optional
            Minimum river width [m] (by default 50.0) and depth [m] (by default 1.0)
        rivbank: bool, optional
            If True (default), approximate the reference elevation for the river depth
            based on the river bankfull elevation at cells neighboring river cells.
            Otherwise use the elevation of the local river cell as reference level.
        rivbankq : float, optional
            quantile [1-100] for river bank estimation, by default 25
        segment_length : float, optional
            Approximate river segment length [m], by default 5e3
        smooth_length : float, optional
            Approximate smoothing length [m], by default 10e3
        friction_type : str, optional
            Type of friction tu use. One of ["Manning", "Chezy", "wallLawNikuradse",
            "WhiteColebrook", "StricklerNikuradse", "Strickler", "deBosBijkerk"].
            By default "Manning".
        friction_value : float, optional.
            Units corresponding to [friction_type] are ["Chézy C [m 1/2 /s]",
            "Manning n [s/m 1/3 ]", "Nikuradse k_n [m]", "Nikuradse k_n [m]",
            "Nikuradse k_n [m]", "Strickler k_s [m 1/3 /s]", "De Bos-Bijkerk γ [1/s]"]
            Friction value. By default 0.023.
        constrain_estuary : bool, optional
            If True (default) fix the river depth in estuaries based on the upstream
            river depth.
        constrain_rivbed : bool, optional
            If True (default) correct the river bed level to be hydrologically correct,
            i.e. sloping downward in downstream direction.

        See Also
        --------
        workflows.get_river_bathymetry

        Raises
        ------
        ValueError

        """
        self.logger.info("Preparing river shape from hydrography data.")
        # parse region argument
        region = workflows.parse_region_geometry(region, self.crs)

        # read data
        ds_hydro = self.data_catalog.get_rasterdataset(
            hydrography_fn,
            geom=region,
        )
        if isinstance(ds_hydro, xr.DataArray):
            ds_hydro = ds_hydro.to_dataset()

        # read river line geometry data
        gdf_riv = None
        if river_geom_fn is not None:
            gdf_riv = self.data_catalog.get_geodataframe(
                river_geom_fn, geom=region, buffer=1
            ).to_crs(ds_hydro.raster.crs)

        # check if flwdir and uparea in ds_hydro
        if "flwdir" not in ds_hydro.data_vars:
            da_flw = hydromt.flw.d8_from_dem(ds_hydro["elevtn"])
        else:
            da_flw = ds_hydro["flwdir"]
        flwdir = hydromt.flw.flwdir_from_da(da_flw, ftype="d8")
        if "uparea" not in ds_hydro.data_vars:
            da_upa = xr.DataArray(
                dims=ds_hydro["elevtn"].raster.dims,
                coords=ds_hydro["elevtn"].raster.coords,
                data=flwdir.upstream_area(unit="km2"),
                name="uparea",
            )
            da_upa.raster.set_nodata(-9999)
            ds_hydro["uparea"] = da_upa

        # get river shape and bathymetry
        if friction_type == "Manning":
            kwargs.update(manning=friction_value)
        elif rivdph_method == "gvf":
            raise ValueError(
                "rivdph_method 'gvf' requires friction_type='Manning'."
                "Use 'geom' or 'powlaw' instead."
            )
        gdf_riv, _ = workflows.get_river_bathymetry(
            ds_hydro,
            flwdir=flwdir,
            gdf_riv=gdf_riv,
            gdf_qbf=None,
            rivdph_method=rivdph_method,
            rivwth_method=rivwth_method,
            river_upa=river_upa,
            river_len=river_len,
            min_rivdph=min_rivdph,
            min_rivwth=min_rivwth,
            rivbank=rivbank,
            rivbankq=rivbankq,
            segment_length=segment_length,
            smooth_length=smooth_length,
            constrain_estuary=constrain_estuary,
            constrain_rivbed=constrain_rivbed,
            logger=self.logger,
            **kwargs,
        )
        # Rename river properties column and reproject
        rm_dict = {"rivwth": "width", "rivdph": "height", "zb": "bedlev"}
        gdf_riv = gdf_riv.rename(columns=rm_dict).to_crs(self.crs)

        # filter for allowed columns
        br_type = "river"
        _allowed_columns = [
            "geometry",
            "branchid",
            "branchtype",
            "branchorder",
            "material",
            "shape",
            "diameter",
            "width",
            "t_width",
            "height",
            "bedlev",
            "closed",
            "friction_type",
            "friction_value",
        ]

        # assign default attributes
        # Read defaults table
        defaults = self.data_catalog.get_dataframe(rivers_defaults_fn)
        # Make sure default shape is rectangle
        defaults["shape"] = np.array(["rectangle"])

        # Prepare branches
        rivers, river_nodes = workflows.prepare_branches(
            gdf_riv,
            params=defaults,
            br_type=br_type,
            dst_crs=self.crs,
            id_start=len(self.branches) + 1,
            allowed_columns=_allowed_columns,
            logger=self.logger,
        )
        # Prepare friction
        branches = workflows.prepare_default_friction_and_crosssection(
            rivers,
            br_type=br_type,
            friction_type=friction_type,
            friction_value=friction_value,
            logger=self.logger,
        )

        # setup crosssections
        crosssections = self._setup_crosssections(
            branches=rivers,
            crosssections_fn=None,
            crosssections_type="branch",
        )

        # add crosssections to exisiting ones and update geoms
        self.logger.debug("Adding crosssections vector to geoms.")
        crosssections = workflows.add_crosssections(
            self.geoms.get("crosssections"), crosssections
        )
        self.set_geoms(crosssections, "crosssections")

        # setup geoms #TODO do we still need channels?
        self.logger.debug("Adding rivers and river_nodes vector to geoms.")
        self.set_geoms(rivers, "rivers")
        self.set_geoms(river_nodes, "rivers_nodes")

        # add to branches geoms
        branches = workflows.add_branches(
            self.mesh_datasets.get("mesh1d"),
            self.branches,
            rivers,
            self._snap_newbranches_to_branches_at_snapnodes,
            self._network_snap_offset,
        )
        workflows.validate_branches(branches)
        self.set_branches(branches)

        # update mesh
        # Convert self.branches to xugrid
        mesh1d, network1d = workflows.mesh1d_network1d_from_branches(
            self.opensystem,
            self.closedsystem,
            self._openwater_computation_node_distance,
        )
        self.set_mesh(network1d, grid_name="network1d", overwrite_grid=True)
        self.set_mesh(mesh1d, grid_name="mesh1d", overwrite_grid=True)

    def setup_rivers(
        self,
        region: dict,
        rivers_fn: str,
        rivers_defaults_fn: str = "rivers_defaults",
        river_filter: str = None,
        friction_type: str = "Manning",
        friction_value: float = 0.023,
        crosssections_fn: Union[int, list] = None,
        crosssections_type: Union[int, list] = None,
        snap_offset: float = 0.0,
        maxdist: float = 1.0,
        allow_intersection_snapping: bool = True,
    ):
        """Prepare the 1D rivers and adds to 1D branches.

        1D rivers must contain valid geometry, friction and crosssections.

        The river geometry is read from ``rivers_fn``. If defaults attributes
        [branchorder, spacing, material, shape, width, t_width, height, bedlev, closed]
        are not present in ``rivers_fn``, they are added from defaults values in
        ``rivers_defaults_fn``. For branchid and branchtype, they are created on the fly
        if not available in rivers_fn ("river" for Type and "river_{i}" for Id).

        Friction attributes are either taken from ``rivers_fn`` or filled in using
        ``friction_type`` and ``friction_value`` arguments.
        Note for now only branch friction or global friction is supported.

        Crosssections are read from ``crosssections_fn`` based on the
        ``crosssections_type``. If there is no ``crosssections_fn`` values are derived
        at the centroid of each river line based on defaults. If there are multiple
        types of crossections, specify them as lists.

        Adds/Updates model layers:

        * **rivers** geom: 1D rivers vector
        * **branches** geom: 1D branches vector
        * **crosssections** geom: 1D crosssection vector

        Parameters
        ----------
        region : dict, optional
            Dictionary describing region of interest for extracting 1D rivers, e.g.:

            * {'bbox': [xmin, ymin, xmax, ymax]}

            * {'geom': 'path/to/polygon_geometry'}
        rivers_fn : str
            Name of data source for rivers parameters, see data/data_sources.yml.
            Note only the lines that intersect with the region polygon will be used.

            * Optional variables: [branchid, branchtype, branchorder, material,
            friction_type, friction_value]
        rivers_defaults_fn : str Path
            Path to a csv file containing all defaults values per 'branchtype'.
            By default None.
        river_filter: str, optional
            Keyword in branchtype column of rivers_fn used to filter river lines.
            If None all lines in rivers_fn are used (default).
        friction_type : str, optional
            Type of friction to use. One of ["Manning", "Chezy", "wallLawNikuradse",
            "WhiteColebrook", "StricklerNikuradse", "Strickler", "deBosBijkerk"].
            By default "Manning".
        friction_value : float, optional.
            Units corresponding to [friction_type] are ["Chézy C [m 1/2 /s]",
            "Manning n [s/m 1/3 ]", "Nikuradse k_n [m]", "Nikuradse k_n [m]",
            "Nikuradse k_n [m]", "Strickler k_s [m 1/3 /s]", "De Bos-Bijkerk γ [1/s]"]
            Friction value. By default 0.023.
        crosssections_fn : str, Path, or a list of str or Path, optional
            Name of data source for crosssections, see data/data_sources.yml. One or a
            list corresponding to ``crosssections_type`` .
            If ``crosssections_type`` = "branch"
            crosssections_fn should be None
            If ``crosssections_type`` = "xyz"

            * Required variables: [crsid, order, z]
            If ``crosssections_type`` = "point"

            * Required variables: [crsid, shape, shift]
            By default None, crosssections will be set from branches
        crosssections_type : str, or a list of str, optional
            Type of crosssections read from crosssections_fn. One or a list of
            ["branch", "xyz", "point"].
            By default None.
        snap_offset: float, optional
            Snapping tolerance to automatically connecting branches.
            By default 0.0, no snapping is applied.
        maxdist: float, optional
            Maximum distance allowed for crosssections to be applied on branches.
            Only used for `crosssections_type` = point.
            By default 1.0.
        allow_intersection_snapping: bool, optional
            Switch to choose whether snapping of multiple branch ends are allowed when
            ``snap_offset`` is used.
            By default True.

        See Also
        --------
        dflowfm._setup_branches
        dflowfm._setup_crosssections
        """
        self.logger.info("Preparing 1D rivers.")
        # filter for allowed columns
        br_type = "river"
        _allowed_columns = [
            "geometry",
            "branchid",
            "branchtype",
            "branchorder",
            "material",
            "shape",
            "width",
            "t_width",
            "height",
            "bedlev",
            "closed",
            "friction_type",
            "friction_value",
        ]

        # Read data and filter within region
        region = workflows.parse_region_geometry(region, self.crs)
        gdf_br = self.data_catalog.get_geodataframe(
            rivers_fn, geom=region, buffer=0, predicate="intersects"
        )
        # Read defaults table
        defaults = self.data_catalog.get_dataframe(rivers_defaults_fn)
        # Prepare branches
        rivers, river_nodes = workflows.prepare_branches(
            gdf_br,
            params=defaults,
            br_type=br_type,
            dst_crs=self.crs,
            id_start=len(self.branches) + 1,
            filter=river_filter,
            snap_offset=snap_offset,
            allow_intersection_snapping=allow_intersection_snapping,
            allowed_columns=_allowed_columns,
            logger=self.logger,
        )
        # Prepare friction and crosssections
        rivers = workflows.prepare_default_friction_and_crosssection(
            rivers,
            br_type=br_type,
            friction_type=friction_type,
            friction_value=friction_value,
            logger=self.logger,
        )

        # setup crosssections
        crosssections_type, crosssections_fn = workflows.init_crosssections_options(
            crosssections_type, crosssections_fn
        )
        for crs_fn, crs_type in zip(crosssections_fn, crosssections_type):
            crosssections = self._setup_crosssections(
                branches=rivers,
                region=region,
                crosssections_fn=crs_fn,
                crosssections_type=crs_type,
                maxdist=maxdist,
            )
            crosssections = workflows.add_crosssections(
                self.geoms.get("crosssections"), crosssections
            )
            # setup geoms for crosssections
            self.set_geoms(crosssections, "crosssections")

        # setup branch orders
        # for crossection type yz or xyz, always use branchorder = -1,
        # because no interpolation can be applied.
        # TODO: change to lower case is needed
        _overwrite_branchorder = self.geoms["crosssections"][
            self.geoms["crosssections"]["crsdef_type"].str.contains("yz")
        ]["crsdef_branchid"].tolist()
        if len(_overwrite_branchorder) > 0:
            rivers.loc[
                rivers["branchid"].isin(_overwrite_branchorder), "branchorder"
            ] = -1

        # setup geoms for rivers and river_nodes
        self.logger.debug("Adding rivers and river_nodes vector to geoms.")
        self.set_geoms(rivers, "rivers")
        self.set_geoms(river_nodes, "rivers_nodes")

        # setup branches
        branches = workflows.add_branches(
            self.mesh_datasets.get(
                "mesh1d"
            ),  # FIXME Xiaohan self.get_mesh("mesh1d") gives an error, is that desired?
            self.branches,
            rivers,
            self._snap_newbranches_to_branches_at_snapnodes,
            self._network_snap_offset,
        )
        workflows.validate_branches(branches)
        self.set_branches(branches)

        # update mesh
        # Convert self.branches to xugrid
        mesh1d, network1d = workflows.mesh1d_network1d_from_branches(
            self.opensystem,
            self.closedsystem,
            self._openwater_computation_node_distance,
        )
        self.set_mesh(network1d, grid_name="network1d", overwrite_grid=True)
        self.set_mesh(mesh1d, grid_name="mesh1d", overwrite_grid=True)

    def setup_pipes(
        self,
        region: dict,
        pipes_fn: str,
        pipes_defaults_fn: str = "pipes_defaults",
        pipe_filter: Union[str, None] = None,
        spacing: float = np.inf,
        friction_type: str = "WhiteColebrook",
        friction_value: float = 0.003,
        crosssections_shape: str = "circle",
        crosssections_value: Union[int, list] = 0.5,
        dem_fn: Union[str, None] = None,
        pipes_depth: float = 2.0,
        pipes_invlev: float = -2.5,
        snap_offset: float = 0.0,
        allow_intersection_snapping: bool = True,
    ):
        """Prepare the 1D pipes and adds to 1D branches.

        Note that 1D manholes must also be set-up  when setting up 1D pipes.

        1D pipes must contain valid geometry, friction and crosssections.

        The pipe geometry is read from ``pipes_fn``.

        If branchtype is present in ``pipes_fn``, it is possible to filter pipe geometry
        using an additional filter specificed in``pipe_filter``. If defaults attributes
        ["branchorder"] are not present in ``pipes_fn``, they are added from defaults
        values in ``pipes_defaults_fn``. For branchid and branchtype, if they are not
        present in ``pipes_fn``, they are created on the fly ("pipe" for branchtype and
        "pipe_{i}" for branchid).

        The pipe geometry can be processed using splitting based on ``spacing``.

        Friction attributes ["branchid", "frictionvalue"] are either taken from
        ``pipes_fn`` or filled in using ``friction_type`` and ``friction_value``
        arguments.
        Note for now only branch friction or global friction is supported.

        Crosssections definition attributes ["shape", "diameter", "width", "height",
        "closed"] are either taken from ``pipes_fn`` or filled in using
        ``crosssections_shape`` and ``crosssections_value``.

        Crosssections location attributes ["invlev_up", "invlev_dn"] are either taken
        from ``pipes_fn``, or derived from ``dem_fn`` minus a fixed depth ``pipe_depth``
        [m], or from a constant ``pipe_invlev`` [m asl] (not recommended! should be
        edited before a model run).

        Adds/Updates model layers:

        * **pipes** geom: 1D pipes vector
        * **branches** geom: 1D branches vector
        * **crosssections** geom: 1D crosssection vector

        Parameters
        ----------
        region : dict, optional
            Dictionary describing region of interest for extracting 1D pipes, e.g.:

            * {'bbox': [xmin, ymin, xmax, ymax]}

            * {'geom': 'path/to/polygon_geometry'}
            Note that only manholes within the region are kept.
        pipes_fn : str
            Name of data source for pipes parameters, see data/data_sources.yml.
            Note only the lines that are within the region polygon will be used.

            * Optional variables: [branchid, branchtype, branchorder, spacing, branchid,
            frictionvalue, shape, diameter, width, height, closed, invlev_up, invlev_dn]
            #TODO: material table is used for friction which is not implemented
        pipes_defaults_fn : str Path
            Path to a csv file containing all defaults values per "branchtype"'".
        pipe_filter: str, optional
            Keyword in branchtype column of pipes_fn used to filter pipe lines.
            If None all lines in pipes_fn are used (default).
        spacing: float, optional
            Spacing value in meters to split the long pipelines lines into shorter
            pipes. By default inf - no splitting is applied.
        friction_type : str, optional
            Type of friction to use. One of ["Manning", "Chezy", "wallLawNikuradse",
            "WhiteColebrook", "StricklerNikuradse", "Strickler", "deBosBijkerk"].
            By default "WhiteColeBrook".
        friction_value : float, optional.
            Units corresponding to ''friction_type'' are ["Chézy C [m 1/2 /s]",
            "Manning n [s/m 1/3 ]", "Nikuradse k_n [m]", "Nikuradse k_n [m]",
            "Nikuradse k_n [m]", "Strickler k_s [m 1/3 /s]", "De Bos-Bijkerk γ [1/s]"]
            Friction value. By default 0.003.
        crosssections_shape : str, optional
            Shape of pipe crosssections. Either "circle" (default) or "rectangle".
        crosssections_value : int or list of int, optional
            Crosssections parameter value.
            If ``crosssections_shape`` = "circle", expects a diameter
            (default with 0.5 m) [m]
            If ``crosssections_shape`` = "rectangle", expects a list with
            [width, height] (e.g. [1.0, 1.0]) [m]. closed rectangle by default.
        dem_fn: str, optional
            Name of data source for dem data. Used to derive default invert levels
            values (DEM - pipes_depth - pipes diameter/height).

            * Required variables: [elevtn]
        pipes_depth: float, optional
            Depth of the pipes underground [m] (default 2.0 m). Used to derive defaults
            invert levels values (DEM - pipes_depth - pipes diameter/height).
        pipes_invlev: float, optional
            Constant default invert levels of the pipes [m asl] (default -2.5 m asl).
            This method is recommended to be used together with the dem method to fill
            remaining nan values. It slone is not a recommended method.
        snap_offset: float, optional
            Snapping tolenrance to automatically connecting branches. Tolenrance must be
            smaller than the shortest pipe length.
            By default 0.0, no snapping is applied.
        allow_intersection_snapping: bool, optional
            Switch to choose whether snapping of multiple branch ends are allowed when
            ``snap_offset`` is used.
            By default True.

        See Also
        --------
        dflowfm._setup_branches
        dflowfm._setup_crosssections
        """
        self.logger.info("Preparing 1D pipes.")

        # filter for allowed columns
        br_type = "pipe"
        _allowed_columns = [
            "geometry",
            "branchid",
            "branchtype",
            "branchorder",
            "material",
            "spacing",
            "branchid",
            "frictionvalue",
            "shape",  # circle or rectangle
            "diameter",  # circle
            "width",  # rectangle
            "height",  # rectangle
            "invlev_up",
            "inlev_dn",
        ]

        # Read data and filter within region
        region = workflows.parse_region_geometry(region, self.crs)
        gdf_br = self.data_catalog.get_geodataframe(
            pipes_fn, geom=region, buffer=0, predicate="intersects"
        )
        # Read defaults table
        defaults = self.data_catalog.get_dataframe(pipes_defaults_fn)
        # Prepare branches
        pipes, pipe_nodes = workflows.prepare_branches(
            gdf_br,
            params=defaults,
            br_type=br_type,
            dst_crs=self.crs,
            id_start=len(self.branches) + 1,
            filter=pipe_filter,
            spacing=spacing,
            snap_offset=snap_offset,
            allow_intersection_snapping=allow_intersection_snapping,
            allowed_columns=_allowed_columns,
            logger=self.logger,
        )
        # Prepare friction and crosssections
        pipes = workflows.prepare_default_friction_and_crosssection(
            pipes,
            br_type=br_type,
            friction_type=friction_type,
            friction_value=friction_value,
            crosssections_shape=crosssections_shape,
            crosssections_value=crosssections_value,
            logger=self.logger,
        )
        # filter extra time for geting clipped pipes within the region (better match)
        # remove the index name to avoid "ValueError: cannot insert branchid,
        # already exists" in geopandas>=1
        pipes.index.name = None
        pipes = gpd.sjoin(pipes, region, predicate="within")

        # setup crosssections
        # setup invert levels
        # 1. check if invlev up and dn are fully filled in (nothing needs to be done)
        if "invlev_up" and "invlev_dn" in pipes.columns:
            inv = pipes[["invlev_up", "invlev_dn"]]
            if inv.isnull().sum().sum() > 0:  # nodata values in pipes for invert levels
                fill_invlev = True
                self.logger.info(
                    f"{pipes_fn} data has {inv.isnull().sum().sum()} no data values"
                    "for invert levels. Will be filled using dem_fn or"
                    f"default value {pipes_invlev}"
                )
            else:
                fill_invlev = False
        else:
            fill_invlev = True
            self.logger.info(
                f"{pipes_fn} does not have columns [invlev_up, invlev_dn]."
                "Invert levels will be generated from dem_fn or"
                f"default value {pipes_invlev}"
            )
        # 2. filling use dem_fn + pipe_depth
        if fill_invlev and dem_fn is not None:
            dem = self.data_catalog.get_rasterdataset(
                dem_fn,
                geom=region,
                buffer=self._network_snap_offset,
                variables=["elevtn"],
            )
            pipes = workflows.invert_levels_from_dem(
                gdf=pipes, dem=dem, depth=pipes_depth
            )
            if pipes[["invlev_up", "invlev_dn"]].isnull().sum().sum() > 0:
                fill_invlev = True
            else:
                fill_invlev = False
        # 3. filling use pipes_invlev
        if fill_invlev and pipes_invlev is not None:
            self.logger.warning(
                "!Using a constant up and down invert levels for all pipes."
                "May cause issues when running the delft3dfm model.!"
            )
            df_inv = pd.DataFrame(
                data={
                    "branchtype": ["pipe"],
                    "invlev_up": [pipes_invlev],
                    "invlev_dn": [pipes_invlev],
                }
            )
            pipes = workflows.update_data_columns_attributes(
                pipes, df_inv, brtype="pipe"
            )

        # TODO: check that geometry lines are properly oriented from up to dn
        # when deriving invert levels from dem

        # Update crosssections object
        crosssections = self._setup_crosssections(
            pipes,
            crosssections_type="branch",
            midpoint=False,
        )
        # add crosssections to exisiting ones and update geoms
        self.logger.debug("Adding crosssections vector to geoms.")
        crosssections = workflows.add_crosssections(
            self.geoms.get("crosssections"), crosssections
        )
        self.set_geoms(crosssections, "crosssections")

        # setup geoms
        self.logger.debug("Adding pipes and pipe_nodes vector to geoms.")
        self.set_geoms(pipes, "pipes")
        self.set_geoms(pipe_nodes, "pipe_nodes")  # TODO: for manholes

        # add to branches
        branches = workflows.add_branches(
            self.mesh_datasets.get("mesh1d"),
            self.branches,
            pipes,
            self._snap_newbranches_to_branches_at_snapnodes,
            self._network_snap_offset,
        )
        workflows.validate_branches(branches)
        self.set_branches(branches)

        # update mesh
        # Convert self.branches to xugrid
        mesh1d, network1d = workflows.mesh1d_network1d_from_branches(
            self.opensystem,
            self.closedsystem,
            self._openwater_computation_node_distance,
        )
        self.set_mesh(network1d, grid_name="network1d", overwrite_grid=True)
        self.set_mesh(mesh1d, grid_name="mesh1d", overwrite_grid=True)

    def _setup_crosssections(
        self,
        branches,
        region: gpd.GeoDataFrame = None,
        crosssections_fn: str = None,
        crosssections_type: str = "branch",
        midpoint=True,
        maxdist=1.0,
    ) -> gpd.GeoDataFrame:
        """Prepare 1D crosssections from branches, points and xyz.

        # TODO to be extended also from dem data for rivers/channels?

        Crosssection must only be used after friction has been setup.

        Crosssections are read from ``crosssections_fn``.
        Crosssection types of this file is read from ``crosssections_type``

        If ``crosssections_fn`` is not defined, default method is
        ``crosssections_type`` = 'branch', meaning that branch attributes will be used
        to derive regular crosssections.
        Crosssections are derived at branches mid points if ``midpoints`` is True,
        else at both upstream and downstream extremities of branches if False.

        Adds/Updates model layers:

        * **crosssections** geom: 1D crosssection vector

        Parameters
        ----------
        branches : gpd.GeoDataFrame
            geodataframe of the branches to apply crosssections.

            * Required variables: [branchid, branchtype, branchorder]
            If ``crosssections_type`` = "branch"
                if shape = 'circle': 'diameter'
                if shape = 'rectangle': 'width', 'height', 'closed'
                if shape = 'trapezoid': 'width', 't_width', 'height', 'closed'
            * Optional variables: [material, friction_type, friction_value]
        region : gpd.GeoDataFrame, optional
            geodataframe of the region of interest for extracting crosssections_fn,
            by default None
        crosssections_fn : str Path, optional
            Name of data source for crosssections, see data/data_sources.yml.
            Note that for point crossections, only ones within the snap_network_offset
            will be used.
            If ``crosssections_type`` = "xyz"
            Note that only points within the region + 1000m buffer will be read.

            * Required variables: crsid, order, z
            * Optional variables:
            If ``crosssections_type`` = "point"

            * Required variables: crsid, shape, shift, closed
            * Optional variables:
                if shape = 'rectangle': 'width', 'height'
                if shape = 'trapezoid': 'width', 't_width', 'height'
                if shape = 'yz': 'yzcount','ycoordinates','zcoordinates'
                if shape = 'zw': 'numlevels', 'levels', 'flowwidths','totalwidths',
                    'fricitonid', 'frictiontype', 'frictionvalue'
                if shape = 'zwRiver': Not Supported
                Note that list input must be strings seperated by a whitespace ''.
            By default None, crosssections will be set from branches
        crosssections_type : {'branch', 'xyz', 'point'}
            Type of crosssections read from crosssections_fn. One of
            ['branch', 'xyz', 'point'].
            By default `branch`.
        maxdist: float, optional
            Maximum distance allowed for crosssections to be applied on branches.
            Only used for `crosssections_type` = point.
            By default 1.0.

        Returns
        -------
        gdf_cs : gpd.GeoDataFrame
            geodataframe of the new cross-sections

        Raise:
        ------
        NotImplementedError: if ``crosssection_type`` is not recongnised.
        """
        # setup crosssections
        if crosssections_fn is None and crosssections_type == "branch":
            # TODO: set a seperate type for rivers because other branch types
            # might require upstream/downstream
            # TODO: check for required columns
            # read crosssection from branches
            self.logger.info("Preparing crossections from branch.")
            gdf_cs = workflows.set_branch_crosssections(branches, midpoint=midpoint)

        elif crosssections_type == "xyz":
            # Read the crosssection data
            gdf_cs = self.data_catalog.get_geodataframe(
                crosssections_fn,
                geom=region,
                buffer=1000,
                predicate="contains",
            )

            # check if feature valid
            if len(gdf_cs) == 0:
                self.logger.warning(
                    f"No {crosssections_fn} 1D xyz crosssections found within domain"
                )
                return None
            valid_attributes = gis_utils.check_gpd_attributes(
                gdf_cs, required_columns=["crsid", "order", "z"]
            )
            if not valid_attributes:
                self.logger.error(
                    "Required attributes [crsid, order, z] in xyz crosssections"
                    "do not exist"
                )
                return None

            # assign id
            id_col = "crsid"
            gdf_cs.index = gdf_cs[id_col]
            gdf_cs.index.name = id_col

            # reproject to model crs
            gdf_cs.to_crs(self.crs)

            # set crsloc and crsdef attributes to crosssections
            self.logger.info(f"Preparing 1D xyz crossections from {crosssections_fn}")
            gdf_cs = workflows.set_xyz_crosssections(branches, gdf_cs)

        elif crosssections_type == "point":
            # Read the crosssection data
            gdf_cs = self.data_catalog.get_geodataframe(
                crosssections_fn,
                geom=region,
                buffer=100,
                predicate="contains",
            )

            # check if feature valid
            if len(gdf_cs) == 0:
                self.logger.warning(
                    f"No {crosssections_fn} 1D point crosssections found within domain"
                )
                return None
            valid_attributes = gis_utils.check_gpd_attributes(
                gdf_cs, required_columns=["crsid", "shape", "shift"]
            )
            if not valid_attributes:
                self.logger.error(
                    "Required attributes [crsid, shape, shift] in point crosssections"
                    "do not exist"
                )
                return None

            # assign id
            id_col = "crsid"
            gdf_cs.index = gdf_cs[id_col]
            gdf_cs.index.name = id_col

            # reproject to model crs
            gdf_cs.to_crs(self.crs)

            # set crsloc and crsdef attributes to crosssections
            self.logger.info(f"Preparing 1D point crossections from {crosssections_fn}")
            gdf_cs = workflows.set_point_crosssections(
                branches, gdf_cs, maxdist=maxdist
            )
        else:
            raise NotImplementedError(
                f"Method {crosssections_type} is not implemented."
            )

        return gdf_cs

    def setup_manholes(
        self,
        manholes_fn: str = None,
        manhole_defaults_fn: str = "manholes_defaults",
        bedlevel_shift: float = -0.5,
        dem_fn: str = None,
        snap_offset: float = 1e-3,
    ):
        """
        Prepare the 1D manholes to pipes or tunnels.

        Can only be used after all branches are setup.

        The manholes are generated based on a set of standards specified in
        ``manhole_defaults_fn`` (default)  and can be overwritten with manholes
        read from ``manholes_fn``.

        Use ``manholes_fn`` to set the manholes from a dataset of point locations.
        Only locations within the model region are selected. They are snapped to the
        model network nodes locations within a max distance defined in ``snap_offset``.

        Manhole attributes ["area", "streetstoragearea", "storagetype", "streetlevel"]
        are either taken from ``manholes_fn`` or filled in using defaults in
        ``manhole_defaults_fn``.
        Manhole attribute ["bedlevel"] is always generated from invert levels of the
        pipe/tunnel network plus a shift defined in ``bedlevel_shift``. This is needed
        for numerical stability.
        Manhole attribute ["streetlevel"]  can also be overwriten with values dervied
        from "dem_fn".

        #TODO probably needs another parameter to apply different sampling method for
        the manholes, e.g. min within 2 m radius.

        Adds/Updates model layers:

        * **manholes** geom: 1D manholes vector

        Parameters
        ----------
        manholes_fn: str Path, optional
            Path or data source name for manholes see data/data_sources.yml.
            Note only the points that are within the region polygon will be used.

            * Optional variables: ["area", "streetstoragearea", "storagetype",
            "streetlevel"]
        manholes_defaults_fn : str Path, optional
            Path to a csv file containing all defaults values per "branchtype".
            Use multiple rows to apply defaults per ["shape", "diameter"/"width"] pairs.
            By default `hydrolib.hydromt_delft3dfm.data.manholes.manholes_defaults.csv`
            is used.

            * Allowed variables: ["area", "streetlevel", "streeStorageArea",
            "storagetype"]
        dem_fn: str, optional
            Name of data source for dem data. Used to derive default invert levels
            values (DEM - pipes_depth - pipes diameter/height).

            * Required variables: [elevtn]
        bedlevel_shift: float, optional
            Shift applied to lowest pipe invert levels to derive manhole bedlevels [m]
            (default -0.5 m, meaning bedlevel = pipe invert - 0.5m).
        snap_offset: float, optional
            Snapping tolenrance to automatically connecting manholes to network nodes.
            By default 0.001. Use a higher value if large number of user manholes are
            missing.
        """
        # geom columns for manholes
        # id = storage node id, considered identical to manhole id
        # when using single compartment manholes
        _allowed_columns = [
            "geometry",
            "id",
            "name",
            "manholeid",
            "nodeid",
            "area",
            "bedlevel",
            "streetlevel",
            "streetstoragearea",
            "storagetype",
            "usetable",
        ]

        # generate manhole locations and bedlevels
        self.logger.info("generating manholes locations and bedlevels. ")
        manholes, branches = workflows.generate_manholes_on_branches(
            self.branches,
            bedlevel_shift=bedlevel_shift,
            use_branch_variables=["diameter", "width"],
            id_prefix="manhole_",
            id_suffix="_generated",
            logger=self.logger,
        )
        # FIXME Xiaohan: why do we need set_branches here? Because of branches.gui
        # --> add a high level write_gui files same level as write_mesh
        self.set_branches(branches)

        # add manhole attributes from defaults
        defaults = self.data_catalog.get_dataframe(manhole_defaults_fn)

        # add defaults
        manholes = workflows.update_data_columns_attributes(manholes, defaults)

        # read user manhole
        if manholes_fn:
            self.logger.info(f"reading manholes street level from file {manholes_fn}. ")
            # read
            gdf_manhole = self.data_catalog.get_geodataframe(
                manholes_fn,
                geom=self.region,
                buffer=self._network_snap_offset,
                predicate="contains",
            )
            # reproject
            if gdf_manhole.crs != self.crs:
                gdf_manhole = gdf_manhole.to_crs(self.crs)
            # filter for allowed columns
            allowed_columns = set(_allowed_columns).intersection(gdf_manhole.columns)
            self.logger.debug(
                f'filtering for allowed columns:{",".join(allowed_columns)}'
            )
            gdf_manhole = gpd.GeoDataFrame(
                gdf_manhole[list(allowed_columns)], crs=gdf_manhole.crs
            )
            # replace generated manhole using user manholes
            self.logger.debug("overwriting generated manholes using user manholes.")
            manholes = hydromt.gis_utils.nearest_merge(
                manholes, gdf_manhole, max_dist=snap_offset, overwrite=True
            )

        # generate manhole streetlevels from dem
        if dem_fn is not None:
            self.logger.info("overwriting manholes street level from dem. ")
            dem = self.data_catalog.get_rasterdataset(
                dem_fn,
                geom=self.region,
                variables=["elevtn"],
                buffer=self._network_snap_offset,
            )
            # reproject of manholes is done in sample method
            manholes["_streetlevel_dem"] = dem.raster.sample(manholes).values
            manholes["_streetlevel_dem"].fillna(manholes["streetlevel"], inplace=True)
            manholes["streetlevel"] = manholes["_streetlevel_dem"]
            self.logger.debug(
                f'street level mean is {np.mean(manholes["streetlevel"])}'
            )

        # internal administration
        # drop duplicated manholeid
        self.logger.debug("dropping duplicated manholeid")
        manholes.drop_duplicates(subset="manholeid")
        # add nodeid to manholes
        network1d_nodes = mesh_utils.network1d_nodes_geodataframe(
            self.mesh_datasets["network1d"]
        )
        manholes = hydromt.gis_utils.nearest_merge(
            manholes, network1d_nodes, max_dist=0.1, overwrite=False
        )
        # add additional required columns
        manholes["id"] = manholes["nodeid"]
        # id of the storage nodes id, identical to manholeid
        # when single compartment manholes are used
        manholes["name"] = manholes["manholeid"]
        manholes["usetable"] = False

        # validate
        if manholes[_allowed_columns].isna().any().any():
            self.logger.error(
                "manholes contain no data."
                "Use manholes_defaults_fn to apply no data filling."
            )

        # setup geoms
        self.logger.debug("Adding manholes vector to geoms.")
        self.set_geoms(manholes, "manholes")

    def setup_1dboundary(
        self,
        boundaries_geodataset_fn: str = None,
        boundaries_timeseries_fn: str = None,
        boundary_value: float = -2.5,
        branch_type: str = "river",
        boundary_type: str = "waterlevel",
        boundary_unit: str = "m",
        boundary_locs: str = "downstream",
        snap_offset: float = 1.0,
    ):
        """
        Prepare the 1D ``boundary_type`` boundaries using timeseries or a constant.

        Boundaries are prepared for a specific ``branch_type`` at the ``boundary_locs``
        locations. E.g. 'waterlevel' boundaries for 'downstream''river' branches.

        The values can either be a constant using ``boundary_value`` (default) or
        timeseries read from ``boundaries_geodataset_fn``.

        Use ``boundaries_geodataset_fn`` to set the boundary values from a dataset
        of point location timeseries. Only locations within the possible model boundary
        locations + snap_offset are used. They are snapped to the model boundary
        locations within a max distance defined in ``snap_offset``. If
        ``boundaries_geodataset_fn`` has missing values, the constant ``boundary_value``
        will be used.

        The dataset/timeseries are clipped to the model time based on the model config
        tstart and tstop entries.

        Adds/Updates model layers:

        * **boundary1d_{boundary_type}bnd_{branch_type}** forcing: 1D boundaries
            DataArray

        Parameters
        ----------
        boundaries_geodataset_fn : str, Path
            Path or data source name for geospatial point timeseries file.
            This can either be a netcdf file with geospatial coordinates
            or a combined point location file with a timeseries data csv file
            which can be setup through the data_catalog yml file.

            * Required variables if netcdf: ['discharge', 'waterlevel'] depending on
                ``boundary_type``
            * Required coordinates if netcdf: ['time', 'index', 'y', 'x']

            * Required variables if a combined point location file: ['index'] with type
                int
            * Required index types if a time series data csv file: int
            NOTE: Require equidistant time series
        boundaries_timeseries_fn: str, Path
            Path to tabulated timeseries csv file with time index in first column
            and location IDs in the first row,
            see :py:meth:`hydromt.open_timeseries_from_table`, for details.
            NOTE: tabulated timeseries files can only in combination with point location
            coordinates be set as a geodataset in the data_catalog yml file.
            NOTE: Require equidistant time series
        boundary_value : float, optional
            Constant value to use for all boundaries if ``boundaries_geodataset_fn`` is
            None and to fill in missing data. By default -2.5 m.
        branch_type: str
            Type of branch to apply boundaries on. One of ["river", "pipe"].
        boundary_type : str, optional
            Type of boundary tu use. One of ["waterlevel", "discharge"].
            By default "waterlevel".
        boundary_unit : str, optional.
            Unit corresponding to [boundary_type].
            If ``boundary_type`` = "waterlevel"
                Allowed unit is [m]
            if ''boundary_type`` = "discharge":
               Allowed unit is [m3/s]
            By default m.
        boundary_locs:
            Boundary locations to consider. One of ["upstream", "downstream", "both"].
            Only used for river waterlevel which can be upstream, downstream or both.
            By default "downstream".
            For the others, it is automatically derived from branch_type and
            boundary_type.
        snap_offset : float, optional
            Snapping tolerance to automatically applying boundaries at the correct
            network nodes. By default 0.1, a small snapping is applied to avoid
            precision errors.
        """
        self.logger.info(f"Preparing 1D {boundary_type} boundaries for {branch_type}.")
        boundaries = workflows.get_boundaries_with_nodeid(
            self.branches,
            mesh_utils.network1d_nodes_geodataframe(self.mesh_datasets["network1d"]),
        )
        refdate, tstart, tstop = self.get_model_time()

        # 1. get potential boundary locations based on branch_type and boundary_type
        boundaries_branch_type = workflows.select_boundary_type(
            boundaries, branch_type, boundary_type, boundary_locs
        )

        # 2. read boundary from user data
        _, da_bnd = self._read_forcing_geodataset(
            boundaries_geodataset_fn, boundary_type, snap_offset
        )

        # 3. Derive DataArray with boundary values at boundary locations
        # in boundaries_branch_type
        da_out = workflows.compute_boundary_values(
            boundaries=boundaries_branch_type,
            da_bnd=da_bnd,
            boundary_value=boundary_value,
            boundary_type=boundary_type,
            boundary_unit=boundary_unit,
            snap_offset=snap_offset,
            logger=self.logger,
        )

        # 4. set boundaries
        self.set_forcing(da_out, name=f"boundary1d_{da_out.name}_{branch_type}")
        # FIXME: this format cannot be read back due to lack of branch type info
        # from model files

<<<<<<< HEAD
    def _snap_geom_to_branches_and_drop_nonsnapped(
        self, branches: gpd.GeoDataFrame, geoms: gpd.GeoDataFrame, snap_offset=0.0
    ):
        """Snaps geoms to branches and drop the ones that are not snapped.
        Returns snapped geoms with branchid and chainage.
        branches must have branchid.
        """
        workflows.find_nearest_branch(
            branches=branches,
            geometries=geoms,
            maxdist=snap_offset,
        )
        geoms = geoms.rename(
            columns={"branch_id": "branchid", "branch_offset": "chainage"}
        )

        # drop ones non snapped
        _drop_geoms = geoms["chainage"].isna()
        if any(_drop_geoms):
            self.logger.debug(f"Unable to snap to branches: {geoms[_drop_geoms].index}")

        return geoms[~_drop_geoms]
=======
    def _read_forcing_geodataset(
        self,
        forcing_geodataset_fn: Union[str, Path],
        forcing_name: str = "discharge",
        region_buffer=0.0,
    ):
        """Read forcing geodataset."""
        refdate, tstart, tstop = self.get_model_time()  # time slice

        if (
            forcing_geodataset_fn is not None
            and self.data_catalog[forcing_geodataset_fn].data_type == "GeoDataset"
        ):
            da = self.data_catalog.get_geodataset(
                forcing_geodataset_fn,
                geom=self.region.buffer(region_buffer),  # buffer region
                variables=[forcing_name],
                time_tuple=(tstart, tstop),
            )
            # error if time mismatch
            if np.logical_and(
                pd.to_datetime(da.time.values[0]) == pd.to_datetime(tstart),
                pd.to_datetime(da.time.values[-1]) == pd.to_datetime(tstop),
            ):
                pass
            else:
                self.logger.error(
                    "Forcing has different start and end time."
                    + " Please check the forcing file. Support yyyy-mm-dd HH:MM:SS. "
                )
            # reproject if needed and convert to location
            if da.vector.crs != self.crs:
                da = da.vector.to_crs(self.crs)
                # TODO update after hydromt release >0.9.0
            # get geom
            gdf = da.vector.to_gdf(reducer=np.mean)
        elif (
            forcing_geodataset_fn is not None
            and self.data_catalog[forcing_geodataset_fn].data_type == "GeoDataFrame"
        ):
            gdf = self.data_catalog.get_geodataframe(
                forcing_geodataset_fn,
                geom=self.region.buffer(self._network_snap_offset),
            )
            # reproject
            if gdf.crs != self.crs:
                gdf = gdf.to_crs(self.crs)
            da = None
        else:
            gdf = None
            da = None
        return gdf, da
>>>>>>> 6b3771f8

    def setup_1dlateral_from_points(
        self,
        laterals_geodataset_fn: str = None,
        lateral_value: float = 0.0,
        snap_offset: float = 1.0,
        branch_type: str = "river",
    ):
        """
        Prepare the 1D lateral discharge from geodataset of point geometries.

        E.g. '1' m3/s for all lateral locations.

        Use ``laterals_geodataset_fn`` to set the lateral values from a geodataset
        of point locations.
        Support also geodataframe of point locations in combination of `lateral_value`.

        Only locations that are snapped to the network of `branch_type`
        within a max distance defined in ``snap_offset`` are used.

        The discharge can either be a constant using ``lateral_value`` (default) or
        a timeseries read from ``laterals_geodataset_fn``.
        If the timeseries has missing values, constant ``lateral_value`` will be used.

        The timeseries are clipped to the model time based on the model config
        tstart and tstop entries.

        Adds/Updates model layers:
            ** lateral1d_points** forcing: DataArray with points coordinates.

        Parameters
        ----------
        laterals_geodataset_fn : str, Path
            Path or data source name for geospatial point location file.
            * Required variables if geodataset is provided ['lateral_discharge']
            NOTE: Require equidistant time series
        lateral_value : float, optional
            Constant value, used if ``laterals_geodataset_fn`` is a geodataframe,
            or for filling in missing data.
            By default 0 [m3/s].
        snap_offset : float, optional
            Snapping tolerance to snap boundaries to the correct network nodes.
            By default 0.1, a small snapping is applied to avoid precision errors.
        branch_type: str, optional
            Type of branch to apply laterals on. One of ["river", "pipe"].
            If None, all branches are used.
            By defalt None.
        """
        self.logger.info(f"Preparing 1D laterals for {branch_type}.")
        network_by_branchtype = self.staticgeoms[f"{branch_type}s"]

        # 1. read lateral geodataset and snap to network
        gdf_laterals, da_lat = self._read_forcing_geodataset(
            laterals_geodataset_fn, "lateral_discharge", snap_offset
        )

        # snap laterlas to selected branches
        gdf_laterals = workflows.snap_geom_to_branches_and_drop_nonsnapped(
            branches=network_by_branchtype.set_index("branchid"),
            geoms=gdf_laterals,
            snap_offset=snap_offset,
        )

        if len(gdf_laterals) == 0:
            return None

        # 2. Compute lateral dataarray
        da_out = workflows.compute_forcing_values_points(
            gdf=gdf_laterals,
            da=da_lat,
            forcing_value=lateral_value,
            forcing_type="lateral_discharge",
            forcing_unit="m3/s",
            logger=self.logger,
        )

        # 3. set laterals
        self.set_forcing(da_out, name="lateral1d_points")

    def setup_1dlateral_from_polygons(
        self,
        laterals_geodataset_fn: str = None,
        lateral_value: float = -2.5,
    ):
        """
        Prepare the 1D lateral discharge from geodataset of polygons.

        E.g. '1' m3/s for all lateral locations.

        Use ``laterals_geodataset_fn`` to set the lateral values from a geodatasets
        of polygons.
        Support also geodataframe of polygons in combination of `lateral_value`.

        The discharge can either be a constant using ``lateral_value`` (default) or
        a timeseries read from ``laterals_geodataset_fn``.
        If the timeseries has missing values, constant ``lateral_value`` will be used.

        The timeseries are clipped to the model time based on the model config
        tstart and tstop entries.

        Adds/Updates model layers:
            * ** lateral1d_polygons** forcing: DataArray with polygon coordinates.

        Parameters
        ----------
        laterals_geodataset_fn : str, Path
            Path or data source name for geospatial point location file.
            * Required variables if geodataset is provided ['lateral_discharge']
            NOTE: Require equidistant time series
        lateral_value : float, optional
            Constant value, used if ``laterals_geodataset_fn`` is a geodataframe,
            or for filling in missing data.
            By default 0 [m3/s].
        """
        self.logger.info("Preparing 1D laterals for polygons.")

        # 1. read lateral geodataset
        gdf_laterals, da_lat = self._read_forcing_geodataset(
            laterals_geodataset_fn, "lateral_discharge"
        )

        if len(gdf_laterals) == 0:
            return None

        # 2. Compute lateral dataarray
        da_out = workflows.compute_forcing_values_polygon(
            gdf=gdf_laterals,
            da=da_lat,
            forcing_value=lateral_value,
            forcing_type="lateral_discharge",
            forcing_unit="m3/s",
            logger=self.logger,
        )

        # 3. set laterals
        self.set_forcing(da_out, name="lateral1d_polygons")

    def setup_bridges(
        self,
        bridges_fn: Optional[str] = None,
        bridges_defaults_fn: Optional[str] = "1D_bridges_defaults",
        bridge_filter: Optional[str] = None,
        snap_offset: Optional[float] = None,
    ):
        """Prepare bridges, including bridge locations and bridge crossections.

        The bridges are read from ``bridges_fn`` and if any missing, filled with
        information provided in ``bridges_defaults_fn``.

        When reading ``bridges_fn``, only locations within the region will be read.
        Read locations are then filtered for value specified in ``bridge_filter`` on
        the column "structure_type".
        Remaining locations are snapped to the existing network within a max distance
        defined in ``snap_offset`` and will be dropped if not snapped.

        A default rectangle bridge profile can be found in ``bridges_defaults_fn``
        as an example.

        Structure attributes ['structure_id', 'structure_type'] are either taken from
        data or generated in the script.
        Structure attributes ['shape', 'diameter', 'width', 't_width', 'height',
        'closed', 'shift', 'length', 'pillarwidth', 'formfactor', 'friction_type',
        'friction_value', 'allowedflowdir',  'inletlosscoeff', 'outletlosscoeff']
        are either taken from data,  or in case of missing read from defaults.

        Adds/Updates model layers:

        * **bridges** geom: 1D bridges vector

        Parameters
        ----------
        bridges_fn: str Path, optional
            Path or data source name for bridges, see data/data_sources.yml.
            Note only the points that are within the region polygon will be used.

            * Optional variables: ['structure_id', 'structure_type', 'shape',
            'diameter', 'width', 't_width', 'height', 'closed', 'shift', 'length',
            'pillarwidth', 'formfactor', 'friction_type', 'friction_value',
            'allowedflowdir',  'inletlosscoeff', 'outletlosscoeff']

        bridges_defaults_fn : str Path, optional
            Path to a csv file containing all defaults values per "structure_type".
            By default `hydrolib.hydromt_delft3dfm.data.bridges.bridges_defaults.csv`
            is used. This file describes a minimum rectangle bridge profile.

            * Allowed variables: ['structure_type', 'shape', 'diameter', 'width',
                't_width', 'height', 'closed', 'shift', 'length', 'pillarwidth',
                'formfactor', 'friction_type', 'friction_value', 'allowedflowdir',
                'inletlosscoeff', 'outletlosscoeff']

        river_filter: str, optional
            Keyword in "structure_type" column of ``bridges_fn`` used to filter bridge
            features. If None all features are used (default).

        snap_offset: float, optional
            Snapping tolenrance to automatically snap bridges to network and add
            ['branchid', 'chainage'] attributes.
            By default None. In this case, global variable "network_snap_offset"
            will be used.

        See Also
        --------
        workflows.prepare_1dstructures
        """
        snap_offset = self._network_snap_offset if snap_offset is None else snap_offset
        _st_type = "bridge"
        _allowed_columns = [
            "id",
            "name",
            "type",
            "branchid",
            "chainage",
            "allowedflowdir",
            "pillarwidth",
            "formfactor",
            "csdefid",
            "shift",
            "inletlosscoeff",
            "outletlosscoeff",
            "frictiontype",
            "friction",
            "length",
        ]

        # read data
        gdf_bridges = self.data_catalog.get_geodataframe(
            bridges_fn, geom=self.region, buffer=0, predicate="contains"
        )
        defaults = self.data_catalog.get_dataframe(bridges_defaults_fn)

        # setup general 1d structures
        bridges = workflows.prepare_1dstructures(
            self.branches,
            gdf_bridges,
            params=defaults,
            filter=bridge_filter,
            snap_offset=snap_offset,
            st_type=_st_type,
        )

        # setup crossection definitions
        crosssections = bridges[[c for c in bridges.columns if c.startswith("crsdef")]]
        crosssections = workflows.add_crosssections(
            self.geoms.get("crosssections"), crosssections
        )
        self.set_geoms(crosssections, "crosssections")

        # setup bridges (note the allowed columns are different per structure)
        bridges.columns = bridges.columns.str.lower()
        bridges.rename(
            columns={
                "structure_id": "id",
                "structure_name": "name",
                "structure_type": "type",
                "structure_branchid": "branchid",
                "structure_chainage": "chainage",
                "crsdef_id": "csdefid",
                "friction_type": "frictiontype",
                "friction_value": "friction",
            },
            inplace=True,
        )
        # filter for allowed columns
        allowed_columns = set(_allowed_columns).intersection(bridges.columns)
        allowed_columns.update({"geometry"})
        bridges = gpd.GeoDataFrame(bridges[list(allowed_columns)], crs=bridges.crs)
        self.set_geoms(bridges, "bridges")

    def setup_culverts(
        self,
        culverts_fn: Optional[str] = None,
        culverts_defaults_fn: Optional[str] = "1D_culverts_defaults",
        culvert_filter: Optional[str] = None,
        snap_offset: Optional[float] = None,
    ):
        """Prepare culverts, including locations and crossections.

        Note that only subtype culvert is supported, i.e. inverted siphon is not
        supported.

        The culverts are read from ``culverts_fn`` and if any missing, filled with
        information provided in ``culverts_defaults_fn``.

        When reading ``culverts_fn``, only locations within the region will be read.
        Read locations are then filtered for value specified in ``culvert_filter`` on
        the column "structure_type" .
        Remaining locations are snapped to the existing network within a max distance
        defined in ``snap_offset`` and will be dropped if not snapped.

        A default ``culverts_defaults_fn`` that defines a circle culvert profile can be
        found in dflowfm.data.culverts as an example.

        Structure attributes ['structure_id', 'structure_type'] are either taken from
        data or generated in the script.
        Structure attributes ['shape', 'diameter', 'width', 't_width', 'height',
        'closed', 'leftlevel', 'rightlevel', 'length','valveonoff',
        'valveopeningheight', 'numlosscoeff', 'relopening', 'losscoeff',
        'friction_type', 'friction_value', 'allowedflowdir',  'inletlosscoeff',
        'outletlosscoeff'] are either taken from data,  or in case of missing read
        from defaults.

        Adds/Updates model layers:

        * **culverts** geom: 1D culverts vector

        Parameters
        ----------
        culverts_fn: str Path, optional
            Path or data source name for culverts, see data/data_sources.yml.
            Note only the points that are within the region polygon will be used.

            * Optional variables: ['structure_id', 'structure_type', 'shape',
                'diameter', 'width', 't_width', 'height', 'closed', 'leftlevel',
                'rightlevel', 'length', 'valveonoff', 'valveopeningheight',
                'numlosscoeff', 'relopening', 'losscoeff', 'friction_type',
                'friction_value', 'allowedflowdir',  'inletlosscoeff',
                'outletlosscoeff']

        culverts_defaults_fn : str Path, optional
            Path to a csv file containing all defaults values per "structure_type".
            By default `hydrolib.hydromt_delft3dfm.data.culverts.culverts_defaults.csv`
            is used.
            This file describes a default circle culvert profile.

            * Allowed variables: ['structure_type', 'shape', 'diameter', 'width',
                't_width', 'height', 'closed', 'leftlevel', 'rightlevel', 'length',
                'valveonoff', 'valveopeningheight', 'numlosscoeff', 'relopening',
                'losscoeff', 'friction_type', 'friction_value', 'allowedflowdir',
                'inletlosscoeff', 'outletlosscoeff']

        culvert_filter: str, optional
            Keyword in "structure_type" column of ``culverts_fn`` used to filter
            culvert features. If None all features are used (default).

        snap_offset: float, optional
            Snapping tolenrance to automatically snap culverts to network and add
            ['branchid', 'chainage'] attributes.
            By default None. In this case, global variable "network_snap_offset" will
            be used.

        See Also
        --------
        workflows.prepare_1dstructures
        """
        snap_offset = self._network_snap_offset if snap_offset is None else snap_offset
        _st_type = "culvert"
        _allowed_columns = [
            "id",
            "name",
            "type",
            "branchid",
            "chainage",
            "allowedflowdir",
            "leftlevel",
            "rightlevel",
            "csdefid",
            "length",
            "inletlosscoeff",
            "outletlosscoeff",
            "valveonoff",
            "valveopeningheight",
            "numlosscoeff",
            "relopening",
            "losscoeff",
            "bedfrictiontype",
            "bedfriction",
        ]

        # read data
        gdf_culverts = self.data_catalog.get_geodataframe(
            culverts_fn, geom=self.region, buffer=0, predicate="contains"
        )
        defaults = self.data_catalog.get_dataframe(culverts_defaults_fn)

        # setup general 1d structures
        culverts = workflows.prepare_1dstructures(
            self.branches,
            gdf_culverts,
            params=defaults,
            filter=culvert_filter,
            snap_offset=snap_offset,
            st_type=_st_type,
        )

        # setup crossection definitions
        crosssections = culverts[
            [c for c in culverts.columns if c.startswith("crsdef")]
        ]
        crosssections = workflows.add_crosssections(
            self.geoms.get("crosssections"), crosssections
        )
        self.set_geoms(crosssections, "crosssections")

        # setup culverts (note the allowed columns are different per structure)
        culverts.columns = culverts.columns.str.lower()
        culverts.rename(
            columns={
                "structure_id": "id",
                "structure_name": "name",
                "structure_type": "type",
                "structure_branchid": "branchid",
                "structure_chainage": "chainage",
                "crsdef_id": "csdefid",
                "friction_type": "bedfrictiontype",
                "friction_value": "bedfriction",
            },
            inplace=True,
        )
        # filter for allowed columns
        allowed_columns = set(_allowed_columns).intersection(culverts.columns)
        allowed_columns.update({"geometry"})
        culverts = gpd.GeoDataFrame(culverts[list(allowed_columns)], crs=culverts.crs)
        self.set_geoms(culverts, "culverts")

    def setup_mesh2d(
        self,
        region: dict,
        res: Optional[float] = None,
    ) -> xu.UgridDataset:
        """Create a 2D unstructured mesh according UGRID conventions.

        Grids are read according to UGRID conventions. A 2D unstructured mesh
        will be created as 2D rectangular grid from a geometry (geom_fn) or bbox.
        If an existing 2D mesh is given, then no new mesh will be generated but an
        extent can be extracted using the `bounds` argument of region.

        # Note that:
        # (1) Refinement of the mesh is a seperate setup function, however an existing
        # grid with refinement (mesh_fn) can already be read.
        # (2) If mesh also has 1D, 1D2Dlinks are created in a separate setup function.
        # (3) At mesh border, cells that intersect with geometry border will be kept.
        # (4) Only existing mesh with only 2D grid can be read. So 1D2D network files
        # are not supported as mesh2d_fn.

        Adds/Updates model layers:

        * **grid_name** mesh topology: add grid_name 2D topology to mesh object

        Parameters
        ----------
        region : dict
            Dictionary describing region of interest, bounds can be provided for type
            'mesh'.
        CRS for 'bbox' and 'bounds' should be 4326; e.g.:

            * {'bbox': [xmin, ymin, xmax, ymax]}

            * {'geom': 'path/to/polygon_geometry'}

            * {'mesh': 'path/to/2dmesh_file'}

            * {'mesh': 'path/to/2dmesh_file', 'bounds': [xmin, ymin, xmax, ymax]}
        res: float
            Resolution used to generate 2D mesh [unit of the CRS], required if region
            is not based on 'mesh'.

        Returns
        -------
        mesh2d : xu.UgridDataset
            Generated mesh2d.

        """  # noqa: E501
        # Create the 2dmesh
        mesh2d = create_mesh2d(
            region=region,
            res=res,
            crs=self.crs,
        )
        # Add to self.mesh
        self.set_mesh(mesh2d, grid_name="mesh2d", overwrite_grid=False)
        # update res
        self._res = res

    def setup_mesh2d_refine(
        self,
        polygon_fn: Optional[str] = None,
        sample_fn: Optional[str] = None,
        steps: Optional[int] = 1,
    ):
        """
        Refine the 2d mesh.

        Refinement are done within the geometry based on polygon `polygon_fn` or
        raster samples `sample_fn`.

        The number of refinement is defined by `steps` if `polygon_fn` is used.

        Note that this function can only be applied on an existing regular rectangle
        2d mesh.

        # FIXME: how to identify if the mesh is uniform rectangle 2d mesh?
        regular irregular?

        Adds/Updates model layers:

        * **2D mesh** geom: By any changes in 2D grid

        Parameters
        ----------
        polygon_fn : str Path, optional
            Path to a polygon or MultiPolygon used to refine the 2D mesh
        sample_fn  : str Path, optional
            Path to a raster sample file used to refine the 2D mesh.
            The value of each sample point is the number of steps to refine the mesh.
            Allow only single values. The resolution of the raster should be the same
            as the desired end result resolution.

            * Required variable: ['steps']
        steps : int, optional
            Number of steps in the refinement when `polygon_fn' is used.
            By default 1, i.e. no refinement is applied.

        """
        if "mesh2d" not in self.mesh_names:
            logger.error(
                "2d mesh is not available, use setup_mesh2d before refinement."
            )
            return

        if polygon_fn is not None:
            self.logger.info(f"reading geometry from file {polygon_fn}. ")
            # read
            gdf = self.data_catalog.get_geodataframe(
                polygon_fn, geom=self.region, buffer=0, predicate="contains"
            )
            # reproject
            if gdf.crs != self.crs:
                gdf = gdf.to_crs(self.crs)

        elif sample_fn is not None:
            self.logger.info(f"reading samples from file {sample_fn}. ")
            # read
            da = self.data_catalog.get_rasterdataset(
                sample_fn,
                geom=self.region,
                buffer=0,
                predicate="contains",
                variables=["steps"],
                single_var_as_array=True,
            ).astype(
                np.float64
            )  # float64 is needed by mesh kernel to convert into c double
            # reproject
            if da.raster.crs != self.crs:
                self.logger.warning(
                    "Sample grid has a different resolution than model."
                    "Reprojecting with nearest but some information might be lost."
                )
                da = da.raster.reproject(self.crs, method="nearest")

        # refine
        mesh2d, res = workflows.mesh2d_refine(
            mesh2d=self.get_mesh("mesh2d"),
            res=self._res,
            gdf_polygon=gdf if polygon_fn is not None else None,
            da_sample=da if sample_fn is not None else None,
            steps=steps,
            logger=self.logger,
        )

        # set mesh2d
        self.set_mesh(mesh2d, grid_name="mesh2d", overwrite_grid=True)
        # update res
        self._res = res

    def setup_link1d2d(
        self,
        link_direction: Optional[str] = "1d_to_2d",
        link_type: Optional[str] = "embedded",
        polygon_fn: Optional[str] = None,
        branch_type: Optional[str] = None,
        max_length: Union[float, None] = np.inf,
        dist_factor: Union[float, None] = 2.0,
        **kwargs,
    ):
        """
        Generate 1d2d links that link mesh1d and mesh2d according UGRID conventions.

        1d2d links are added to allow water exchange between 1d and 2d for a 1d2d model.
        They can only be added if both mesh1d and mesh2d are present. By default,
        1d_to_2d links are generated for the entire mesh1d except boundary locations.

        When ''polygon_fn'' is specified, only links within the polygon will be added.
        When ''branch_type'' is specified, only 1d branches matching the specified type
        will be used for generating 1d2d link.

        # TODO: This option should also allows more customised setup for pipes and
        tunnels: 1d2d links will also be generated at boundary locations.

        Parameters
        ----------
        link_direction : str, optional
            Direction of the links: ["1d_to_2d", "2d_to_1d"].
            Default to 1d_to_2d.
        link_type : str, optional
            Type of the links to be generated: ["embedded", "lateral"].
            Only used when ''link_direction'' = '2d_to_1d'.
            Default to None.
        polygon_fn: str Path, optional
            Source name of raster data in data_catalog.
            Default to None.
        branch_type: str, Optional
            Type of branch to be used for 1d: ["river","pipe","channel", "tunnel"].
            When ''branch_type'' = "pipe" or "tunnel" are specified, 1d2d links will
            also be generated at boundary locations.
            Default to None.
            Add 1d2d links for the all branches at non-boundary locations.
        max_length : Union[float, None], optional
            Max allowed edge length for generated links.
            Only used when ''link_direction'' = '2d_to_1d'  and
            ''link_type'' = 'lateral'.
            Defaults to infinity.
        dist_factor : Union[float, None], optional:
            Factor to determine which links are kept.
            Only used when ''link_direction'' = '2d_to_1d'  and
            ''link_type'' = 'lateral'.
            Defaults to 2.0.
            Links with an intersection distance larger than 2 times the center to edge
            distance of the cell, are removed.

        See Also
        --------
        workflows.links1d2d_add_links_1d_to_2d
        workflows.links1d2d_add_links_2d_to_1d_embedded
        workflows.links1d2d_add_links_2d_to_1d_lateral
        """
        # check existing network
        if "mesh1d" not in self.mesh_names or "mesh2d" not in self.mesh_names:
            self.logger.error(
                "cannot setup link1d2d: either mesh1d or mesh2d or both do not exist"
            )
            return None

        # FIXME: question - how to seperate if the user wants to update the
        # entire 1d2d links object or simply wants to add another set of links? #1
        # TODO: would be nice in hydrolib to allow clear of subset of 1d2d links
        # for specific branches

        # check input
        if polygon_fn is not None:
            within = self.data_catalog.get_geodataframe(polygon_fn).geometry
            self.logger.info(f"adding 1d2d links only within polygon {polygon_fn}")
        else:
            within = None

        if branch_type is not None:
            branchids = self.branches[
                self.branches.branchtype == branch_type
            ].branchid.to_list()  # use selective branches
            self.logger.info(f"adding 1d2d links for {branch_type} branches.")
        else:
            branchids = None  # use all branches
            self.logger.warning(
                "adding 1d2d links for all branches at non boundary locations."
            )

        # setup 1d2d links
        if link_direction == "1d_to_2d":
            self.logger.info("setting up 1d_to_2d links.")
            # recompute max_length based on the diagonal distance of the max mesh area
            max_length = np.sqrt(self.mesh_grids["mesh2d"].area.max()) * np.sqrt(2)
            link1d2d = workflows.links1d2d_add_links_1d_to_2d(
                self.mesh, branchids=branchids, within=within, max_length=max_length
            )

        elif link_direction == "2d_to_1d":
            if link_type == "embedded":
                self.logger.info("setting up 2d_to_1d embedded links.")

                link1d2d = workflows.links1d2d_add_links_2d_to_1d_embedded(
                    self.mesh, branchids=branchids, within=within
                )
            elif link_type == "lateral":
                self.logger.info("setting up 2d_to_1d lateral links.")
                link1d2d = workflows.links1d2d_add_links_2d_to_1d_lateral(
                    self.mesh,
                    branchids=branchids,
                    within=within,
                    max_length=max_length,
                    dist_factor=dist_factor,
                )
            else:
                self.logger.error(f"link_type {link_type} is not recognised.")

        else:
            self.logger.error(f"link_direction {link_direction} is not recognised.")

        # Add link1d2d to xu Ugrid mesh
        if len(link1d2d["link1d2d"]) == 0:
            self.logger.warning("No 1d2d links were generated.")
        else:
            self.set_link1d2d(link1d2d)

    def setup_maps_from_rasterdataset(
        self,
        raster_fn: str,
        variables: Optional[list] = None,
        fill_method: Optional[str] = None,
        reproject_method: Optional[str] = "nearest",
        interpolation_method: Optional[str] = "triangulation",
        locationtype: Optional[str] = "2d",
        name: Optional[str] = None,
        split_dataset: Optional[bool] = True,
    ) -> None:
        """
        Add data variable(s) from ``raster_fn`` to maps object.

        If raster is a dataset, all variables will be added unless ``variables`` list
        is specified.

        Adds model layers:

        * **raster.name** maps: data from raster_fn

        Parameters
        ----------
        raster_fn: str
            Source name of raster data in data_catalog.
        variables: list, optional
            List of variables to add to maps from raster_fn. By default all.
            Available variables: ['elevtn', 'waterlevel', 'waterdepth', 'pet',
            'infiltcap', 'roughness_chezy', 'roughness_manning',
            'roughness_walllawnikuradse', 'roughness_whitecolebrook']
        fill_method : str, optional
            If specified, fills no data values using fill_nodata method. Available
            methods are ['linear', 'nearest', 'cubic', 'rio_idw'].
        reproject_method : str, optional
            CRS reprojection method from rasterio.enums.Resampling. By default nearest.
            Available methods: [ 'nearest', 'bilinear', 'cubic', 'cubic_spline',
            'lanczos', 'average', 'mode', 'gauss', 'max', 'min', 'med', 'q1', 'q3',
            'sum', 'rms']
        interpolation_method : str, optional
            Interpolation method for DFlow-FM. By default triangulation. Except for
            waterlevel and waterdepth then the default is mean.
            When methods other than 'triangulation', the relative search cell size will
            be estimated based on resolution of the raster.
            Available methods: ['triangulation', 'mean', 'nearestNb', 'max', 'min',
            'invDist', 'minAbs', 'median']
        locationtype : str, optional
            LocationType in initial fields. Either 2d (default), 1d or all.
        name: str, optional
            Variable name, only in case data is of type DataArray or if a Dataset is
            added as is (split_dataset=False).
        split_dataset: bool, optional
            If data is a xarray.Dataset, either add it as is to maps or split it into
            several xarray.DataArrays.
            Default to True.
        """
        # check for name when split_dataset is False
        if split_dataset is False and name is None:
            self.logger.error("name must be specified when split_dataset = False")

        # Call super method
        variables = super().setup_maps_from_rasterdataset(
            raster_fn=raster_fn,
            variables=variables,
            fill_method=fill_method,
            reproject_method=reproject_method,
            name=name,
            split_dataset=split_dataset,
        )

        allowed_methods = [
            "triangulation",
            "mean",
            "nearestNb",
            "max",
            "min",
            "invDist",
            "minAbs",
            "median",
        ]
        if not np.isin(interpolation_method, allowed_methods):
            raise ValueError(
                f"Interpolation method {interpolation_method} not allowed."
                f"Select from {allowed_methods}"
            )
        if not np.isin(locationtype, ["2d", "1d", "all"]):
            raise ValueError(
                f"Locationtype {locationtype} not allowed."
                "Select from ['2d', '1d', 'all']"
            )

        for var in variables:
            self.__set_map_parameters_based_on_variable(
                var, locationtype, interpolation_method
            )

    def setup_maps_from_raster_reclass(
        self,
        raster_fn: str,
        reclass_table_fn: str,
        reclass_variables: list,
        fill_method: Optional[str] = None,
        reproject_method: Optional[str] = "nearest",
        interpolation_method: Optional[str] = "triangulation",
        locationtype: Optional[str] = "2d",
        name: Optional[str] = None,
        split_dataset: Optional[bool] = True,
        **kwargs,
    ) -> None:
        """
        Add data variable(s) to maps by reclassifying values from ``raster_fn``.

        Reclassification is done bycombining values in ``raster_mapping_fn`` to
        spatial layer ``raster_fn``.

        The ``mapping_variables`` rasters are first created by mapping variables values
        from ``raster_mapping_fn`` to value in the ``raster_fn`` grid.

        Adds model layers:

        * **mapping_variables** maps: data from raster_mapping_fn spatially
            distributed with raster_fn

        Parameters
        ----------
        raster_fn: str
            Source name of raster data in data_catalog. Should be a DataArray. Else use
            **kwargs to select variables/time_tuple in
            hydromt.data_catalog.get_rasterdataset method
        reclass_table_fn: str
            Source name of mapping table of raster_fn in data_catalog. Make sure the
            data type is consistant for a ``reclass_variables`` including nodata.
            For example, for roughness, it is common that the data type is float,
            then use no data value as -999.0.
        reclass_variables: list
            List of mapping_variables from raster_mapping_fn table to add to mesh.
            Index column should match values in raster_fn.
            Available variables: ['elevtn', 'waterlevel', 'waterdepth', 'pet',
            'infiltcap', 'roughness_chezy', 'roughness_manning',
            'roughness_walllawnikuradse', 'roughness_whitecolebrook']
        fill_method : str, optional
            If specified, fills no data values using fill_nodata method. Available
            methods are {'linear', 'nearest', 'cubic', 'rio_idw'}.
        reproject_method : str, optional
            CRS reprojection method from rasterio.enums.Resampling. By default nearest.
            Available methods: ['nearest', 'bilinear', 'cubic', 'cubic_spline',
            'lanczos', 'average', 'mode', 'gauss', 'max', 'min', 'med', 'q1', 'q3',
            'sum', 'rms']
        interpolation_method : str, optional
            Interpolation method for DFlow-FM. By default triangulation. Except for
            waterlevel and waterdepth then the default is mean.
            When methods other than 'triangulation', the relative search cell size will
            be estimated based on resolution of the raster.
            Available methods: ['triangulation', 'mean', 'nearestNb', 'max', 'min',
            'invDist', 'minAbs', 'median']
        locationtype : str, optional
            LocationType in initial fields. Either 2d (default), 1d or all.
        name: str, optional
            Variable name, only in case data is of type DataArray or if a Dataset is
            added as is (split_dataset=False).
        split_dataset: bool, optional
            If data is a xarray.Dataset, either add it as is to maps or split it into
            several xarray.DataArrays.
            Default to True.
        """
        # check for name when split_dataset is False
        if split_dataset is False and name is None:
            self.logger.error("name must be specified when split_dataset = False")

        # Call super method
        reclass_variables = super().setup_maps_from_raster_reclass(
            raster_fn=raster_fn,
            reclass_table_fn=reclass_table_fn,
            reclass_variables=reclass_variables,
            fill_method=fill_method,
            reproject_method=reproject_method,
            name=name,
            split_dataset=split_dataset,
            **kwargs,
        )

        allowed_methods = [
            "triangulation",
            "mean",
            "nearestNb",
            "max",
            "min",
            "invDist",
            "minAbs",
            "median",
        ]
        if not np.isin(interpolation_method, allowed_methods):
            raise ValueError(
                f"Interpolation method {interpolation_method} not allowed."
                f"Select from {allowed_methods}"
            )
        if not np.isin(locationtype, ["2d", "1d", "all"]):
            raise ValueError(
                f"Locationtype {locationtype} not allowed."
                "Select from ['2d', '1d', 'all']"
            )
        for var in reclass_variables:
            self.__set_map_parameters_based_on_variable(
                var, locationtype, interpolation_method
            )

    def __set_map_parameters_based_on_variable(
        self, var: str, locationtype: str, interpolation_method: str
    ) -> None:
        """Set map parameters by updating user inputs to default self._MAP."""
        if var in self._MAPS:
            self._MAPS[var]["locationtype"] = locationtype
            self._MAPS[var]["interpolation"] = interpolation_method
            if interpolation_method != "triangulation":
                # adjust relative search cell size for averaging methods
                if self.maps[var].raster.res[0] > self.res:
                    relsize = np.round(
                        np.abs(self.maps[var].raster.res[0]) / self.res * np.sqrt(2)
                        + 0.05,
                        2,
                    )
                else:
                    relsize = 1.01
                self._MAPS[var]["averagingrelsize"] = relsize

<<<<<<< HEAD
=======
    def setup_2dboundary(
        self,
        boundaries_fn: str = None,
        boundaries_timeseries_fn: str = None,
        boundary_value: float = 0.0,
        boundary_type: str = "waterlevel",
        tolerance: float = 3.0,
    ):
        """
        Prepare the 2D boundaries from line geometries.

        The values can either be a spatially-uniform constant using ``boundaries_fn``
        and ``boundary_value`` (default), or spatially-varying timeseries using
        ``boundaries_fn`` and  ``boundaries_timeseries_fn``
        The ``boundary_type`` can either be "waterlevel" or "discharge".

        If ``boundaries_timeseries_fn`` has missing values, the constant
        ``boundary_value`` will be used.

        The dataset/timeseries are clipped to the model region (see below note), and
        model time based on the model config tstart and tstop entries.

        Note that:
        (1) Only line geometry that are contained within the distance of
            ``tolenrance`` to grid cells are allowed.
        (2) Because of the above, this function must be called before the mesh
            refinement. #FIXME: check this after deciding on mesh refinement being
            a workflow or function
        (3) when using constant boundary, the output forcing will be written to time
            series with constant values.

        Adds/Updates model layers:

        * **boundary2d_{boundary_name}** forcing: 2D boundaries DataArray

        Parameters
        ----------
        boundaries_fn: str Path
            Path or data source name for line geometry file.

            * Required variables if a combined time series data csv file:
                ["boundary_id"] with type int
        boundaries_timeseries_fn: str, Path
            Path to tabulated timeseries csv file with time index in first column
            and location index with type int in the first row, matching "boundary_id"
            in ``boundaries_fn`.
            see :py:meth:`hydromt.get_dataframe`, for details.
            NOTE: Require equidistant time series
        boundary_value : float, optional
            Constant value to use for all boundaries, and to
            fill in missing data. By default 0.0 m.
        boundary_type : str, optional
            Type of boundary tu use. One of ["waterlevel", "discharge"].
            By default "waterlevel".
        tolerance: float, optional
            Search tolerance factor between boundary polyline and grid cells.
            Unit: in cell size units (i.e., not meters)
            By default, 3.0

        Raises
        ------
        AssertionError
            if "boundary_id" in "boundaries_fn" does not match the columns of
            ``boundaries_timeseries_fn``.

        """
        self.logger.info("Preparing 2D boundaries.")

        if boundary_type == "waterlevel":
            boundary_unit = "m"
        if boundary_type == "discharge":
            boundary_unit = "m3/s"

        _mesh = self.mesh_grids["mesh2d"]
        _mesh_region = gpd.GeoDataFrame(
            geometry=_mesh.to_shapely(dim=_mesh.face_dimension)
        ).unary_union
        _boundary_region = _mesh_region.buffer(tolerance * self.res).difference(
            _mesh_region
        )  # region where 2d boundary is allowed
        _boundary_region = gpd.GeoDataFrame(
            {"geometry": [_boundary_region]}, crs=self.crs
        )

        refdate, tstart, tstop = self.get_model_time()  # time slice

        # 1. read boundary geometries
        if boundaries_fn is not None:
            gdf_bnd = self.data_catalog.get_geodataframe(
                boundaries_fn,
                geom=_boundary_region,
                crs=self.crs,
                predicate="contains",
            )
            if len(gdf_bnd) == 0:
                self.logger.error(
                    "Boundaries are not found. Check if the boundary are outside of"
                    "recognisable boundary region (cell size * tolerance to the mesh)."
                )
            # preprocess
            gdf_bnd = gdf_bnd.explode()
            # set index
            if "boundary_id" not in gdf_bnd:
                gdf_bnd["boundary_id"] = [
                    f"2dboundary_{i}" for i in range(len(gdf_bnd))
                ]
            else:
                gdf_bnd["boundary_id"] = gdf_bnd["boundary_id"].astype(str)
        else:
            gdf_bnd = None
        # 2. read timeseries boundaries
        if boundaries_timeseries_fn is not None:
            self.logger.info("reading timeseries boundaries")
            df_bnd = self.data_catalog.get_dataframe(
                boundaries_timeseries_fn, time_tuple=(tstart, tstop)
            )  # could not use open_geodataset due to line geometry
            # error if time mismatch or wrong parsing of dates
            if np.dtype(df_bnd.index).type != np.datetime64:
                raise ValueError(
                    "Dates in boundaries_timeseries_fn were not parsed correctly. "
                    "Update the source kwargs in the DataCatalog based on the driver"
                    "function arguments (eg pandas.read_csv for csv driver)."
                )
            if (df_bnd.index[-1] - df_bnd.index[0]) < (tstop - tstart):
                raise ValueError(
                    "Time in boundaries_timeseries_fn were shorter than model sim time."
                    "Update the source kwargs in the DataCatalog based on the driver"
                    "function arguments (eg pandas.read_csv for csv driver)."
                )
            if gdf_bnd is not None:
                # check if all boundary_id are in df_bnd
                assert all(
                    [bnd in df_bnd.columns for bnd in gdf_bnd["boundary_id"].unique()]
                ), "Not all boundary_id are in df_bnd"
        else:
            # default timeseries
            d_bnd = {bnd_id: np.nan for bnd_id in gdf_bnd["boundary_id"].unique()}
            d_bnd.update(
                {
                    "time": pd.date_range(
                        start=pd.to_datetime(tstart),
                        end=pd.to_datetime(tstop),
                        freq="D",
                    )
                }
            )
            df_bnd = pd.DataFrame(d_bnd).set_index("time")

        # 4. Derive DataArray with boundary values at boundary locations
        # in boundaries_branch_type
        da_out_dict = workflows.compute_2dboundary_values(
            boundaries=gdf_bnd,
            df_bnd=df_bnd.reset_index(),
            boundary_value=boundary_value,
            boundary_type=boundary_type,
            boundary_unit=boundary_unit,
            logger=self.logger,
        )

        # 5. set boundaries
        for da_out_name, da_out in da_out_dict.items():
            self.set_forcing(da_out, name=f"boundary2d_{da_out_name}")

        # adjust parameters
        self.set_config("geometry.openboundarytolerance", tolerance)

>>>>>>> 6b3771f8
    def setup_rainfall_from_constant(
        self,
        constant_value: float,
    ):
        """
        Prepare constant 2D daily rainfall_rate timeseries based on ``constant_value``.

        Adds/Updates model layers:

        * **meteo_{meteo_type}** forcing: DataArray

        Parameters
        ----------
        constant_value: float
            Constant value for the rainfall_rate timeseries in mm/day.
        """
        self.logger.info("Preparing rainfall meteo forcing from uniform timeseries.")

        refdate, tstart, tstop = self.get_model_time()  # time slice
        meteo_location = (
            self.region.centroid.x,
            self.region.centroid.y,
        )  # global station location

        df_meteo = pd.DataFrame(
            {
                "time": pd.date_range(
                    start=pd.to_datetime(tstart), end=pd.to_datetime(tstop), freq="D"
                ),
                "precip": constant_value,
            }
        )

        # 3. Derive DataArray with meteo values
        da_out = workflows.compute_meteo_forcings(
            df_meteo=df_meteo,
            fill_value=constant_value,
            is_rate=True,
            meteo_location=meteo_location,
            logger=self.logger,
        )

        # 4. set meteo forcing
        self.set_forcing(da_out, name=f"meteo_{da_out.name}")

        # 5. set meteo in mdu
        self.set_config("external_forcing.rainfall", 1)

    def setup_rainfall_from_uniform_timeseries(
        self,
        meteo_timeseries_fn: Union[str, Path],
        fill_value: float = 0.0,
        is_rate: bool = True,
    ):
        """
        Prepare spatially uniform 2D rainfall forcings from ``meteo_timeseries_fn``.

        For now only support global  (spatially uniform) timeseries.

        If ``meteo_timeseries_fn`` has missing values or shorter than model simulation
        time, the constant ``fill_value`` will be used, e.g. 0.

        The dataset/timeseries are clipped to the model time based on the model config
        tstart and tstop entries.

        Adds/Updates model layers:
            * **meteo_{meteo_type}** forcing: DataArray

        Parameters
        ----------
        meteo_timeseries_fn: str, Path
            Path or data source name to tabulated timeseries csv file with time index
            in first column.

            * Required variables : ['precip']

            see :py:meth:`hydromt.get_dataframe`, for details.
            NOTE:
            Require equidistant time series
            If ``is_rate`` = True, unit is expected to be in mm/day and else mm.
        fill_value : float, optional
            Constant value to use to fill in missing data. By default 0.
        is_rate : bool, optional
            Specify if the type of meteo data is direct "rainfall" (False) or
            "rainfall_rate" (True).
            By default True for "rainfall_rate".
            Note that Delft3DFM 1D2D Suite 2022.04 supports only "rainfall_rate".

        """
        self.logger.info("Preparing rainfall meteo forcing from uniform timeseries.")

        refdate, tstart, tstop = self.get_model_time()  # time slice
        meteo_location = (
            self.region.centroid.x,
            self.region.centroid.y,
        )  # global station location

        # get meteo timeseries
        df_meteo = self.data_catalog.get_dataframe(
            meteo_timeseries_fn, variables=["precip"], time_tuple=(tstart, tstop)
        )
        # error if time mismatch or wrong parsing of dates
        if np.dtype(df_meteo.index).type != np.datetime64:
            raise ValueError(
                "Dates in meteo_timeseries_fn were not parsed correctly. "
                "Update the source kwargs in the DataCatalog based on the driver"
                "function arguments (eg pandas.read_csv for csv driver)."
            )
        if (df_meteo.index[-1] - df_meteo.index[0]) < (tstop - tstart):
            self.logger.warning(
                "Time in meteo_timeseries_fn were shorter than model simulation time. "
                "Will fill in using fill_value."
            )
            dt = df_meteo.index[1] - df_meteo.index[0]
            t_index = pd.DatetimeIndex(pd.date_range(start=tstart, end=tstop, freq=dt))
            df_meteo = df_meteo.reindex(t_index).fillna(fill_value)
        df_meteo["time"] = df_meteo.index

        # 3. Derive DataArray with meteo values
        da_out = workflows.compute_meteo_forcings(
            df_meteo=df_meteo,
            fill_value=fill_value,
            is_rate=is_rate,
            meteo_location=meteo_location,
            logger=self.logger,
        )

        # 4. set meteo forcing
        self.set_forcing(da_out, name=f"meteo_{da_out.name}")

        # 5. set meteo in mdu
        self.set_config("external_forcing.rainfall", 1)

    # ## I/O
    def read(self):
        """
        Read the complete model schematization and configuration from file.

        # FIXME: where to read crs?.
        """
        self.logger.info(f"Reading model data from {self.root}")
        self.read_dimr()
        self.read_config()
        self.read_mesh()
        self.read_maps()
        self.read_geoms()  # needs mesh so should be done after
        self.read_forcing()
        self._check_crs()

    def write(self):  # complete model
        """Write the complete model schematization and configuration to file."""
        self.logger.info(f"Writing model data to {self.root}")
        # if in r, r+ mode, only write updated components
        if not self._write:
            self.logger.warning("Cannot write in read-only mode")
            return

        if self._maps:
            self.write_maps()
        if self._geoms:
            self.write_geoms()
        if self._mesh is not None or not self.branches.empty:
            self.write_mesh()
        if self._forcing:
            self.write_forcing()
        if self.config:  # dflowfm config, should always be last!
            self.write_config()
        if self.dimr:  # dimr config, should always be last after dflowfm config!
            self.write_dimr()
        self.write_data_catalog()

    def read_config(self) -> None:
        """Use Hydrolib-core reader and return to dictionnary."""
        # Read via init_dfmmodel
        if self._dfmmodel is None:
            self.init_dfmmodel()
        # Convert to full dictionnary without hydrolib-core objects
        cf_dict = dict()
        for k, v in self._dfmmodel.__dict__.items():
            if v is None or k == "filepath":
                cf_dict[k] = v
            else:
                ci_dict = dict()
                for ki, vi in v.__dict__.items():
                    if ki == "frictfile" and isinstance(vi, list):  # list of filepath
                        ci_dict[ki] = ";".join([str(vj.filepath) for vj in vi])
                    elif ki != "comments":
                        if hasattr(vi, "filepath"):
                            # need to change the filepath object to path
                            ci_dict[ki] = vi.filepath
                        else:
                            ci_dict[ki] = vi
                cf_dict[k] = ci_dict
        self._config = cf_dict

    def write_config(self) -> None:
        """From config dict to Hydrolib MDU."""
<<<<<<< HEAD
        # Not sure if this is worth it compared to just calling write_config super method
        # advantage is the validator but the whole model is then read when initialising FMModel
        self._assert_write_mode
=======
        # Not sure if this is worth it compared to just calling write_config from super
        # advantage is the validator but the whole model is then read
        # when initialising FMModel
        self._assert_write_mode()
>>>>>>> 6b3771f8

        cf_dict = self._config.copy()
        # Need to switch to dflowfm folder for files to be found and properly added
        mdu_fn = cf_dict.pop("filepath", None)
        mdu_fn = Path(join(self.root, self._config_fn))
        cwd = os.getcwd()
        os.chdir(dirname(mdu_fn))
        mdu = FMModel(**cf_dict)
        # add filepath
        mdu.filepath = mdu_fn
        # temporarily remove sediment section to avoid error in Delft3D FM 1D2D 2024.03
        # https://issuetracker.deltares.nl/browse/FM1D2D-3047
        del mdu.sediment
        # write
        mdu.save(recurse=False)
        # Go back to working dir
        os.chdir(cwd)

    def read_maps(self) -> Dict[str, Union[xr.Dataset, xr.DataArray]]:
        """Read maps from initialfield and parse to dict of xr.DataArray."""
        self._assert_read_mode
        # Read initial fields
        inifield_model = self.dfmmodel.geometry.inifieldfile
        # seperate 1d and 2d
        # inifield_model_1d = [
        #     i for i in inifield_model.initial if "1d" in i.locationtype
        # ] # not supported yet
        inifield_model_2dinitial = [
            i for i in inifield_model.initial if "2d" in i.locationtype
        ]
        inifield_model_2dparameter = [
            i for i in inifield_model.parameter if "2d" in i.locationtype
        ]
        inifield_model_2d = inifield_model_2dinitial + inifield_model_2dparameter
        if any(inifield_model_2d):
            # Loop over initial / parameter to read the geotif
            inilist = inifield_model_2d

            if len(inilist) > 0:
                # DFM map names
                rm_dict = dict()
                for v in self._MAPS:
                    rm_dict[self._MAPS[v]["name"]] = v
                for inidict in inilist:
                    _fn = inidict.datafile.filepath
                    # Bug: when initialising IniFieldModel hydrolib-core
                    # does not parse correclty the relative path
                    # For now re-update manually....
                    if not isfile(_fn):
                        _fn = join(self.root, "maps", _fn.name)
                    inimap = hydromt.io.open_raster(_fn)
                    name = inidict.quantity
                    # Need to get branchid from config
                    if name == "frictioncoefficient":
                        frictype = self.get_config("physics.uniffricttype", fallback=1)
                        fricname = [
                            n
                            for n in self._MAPS
                            if self._MAPS[n].get("frictype", None) == frictype
                        ]
                        rm_dict[name] = fricname[0]
                    # Check if name in self._MAPS to update properties
                    if name in rm_dict:
                        # update all keywords
                        if "comments" in inidict.__dict__:
                            inidict.__dict__.pop("comments")
                        self._MAPS[rm_dict[name]].update(inidict)
                        # Update default interpolation method
                        if inidict.interpolationmethod == "averaging":
                            interpmethod = inidict.averagingtype
                        else:
                            interpmethod = inidict.interpolationmethod
                        self._MAPS[rm_dict[name]]["interpolation"] = interpmethod
                        # Rename to hydromt name
                        name = rm_dict[name]
                    # Add to maps
                    inimap.name = name
                    self.set_maps(inimap, name)

    def write_maps(self) -> None:
        """Write maps as tif files in maps folder and update initial fields."""
        if len(self._maps) == 0:
            self.logger.debug("No maps data found, skip writing.")
            return
        self._assert_write_mode
        # Global parameters
        mapsroot = join(self.root, "maps")
        inilist = []
        paramlist = []
        self.logger.info(f"Writing maps files to {mapsroot}")

        def _prepare_inifields(da_dict, da):
            # Write tif files
            name = da_dict["name"]
            type = da_dict["initype"]
            interp_method = da_dict["interpolation"]
            locationtype = da_dict["locationtype"]
            _fn = join(mapsroot, f"{name}.tif")
            if da.raster.nodata is None or np.isnan(da.raster.nodata):
                da.raster.set_nodata(-999)
            da.raster.to_raster(_fn)
            # Prepare dict
            if interp_method == "triangulation":
                inidict = {
                    "quantity": name,
                    "dataFile": f"../maps/{name}.tif",
                    "dataFileType": "GeoTIFF",
                    "interpolationMethod": interp_method,
                    "operand": da_dict.get("oprand", "O"),
                    "locationType": locationtype,
                }
            else:
                inidict = {
                    "quantity": name,
                    "dataFile": f"../maps/{name}.tif",
                    "dataFileType": "GeoTIFF",
                    "interpolationMethod": "averaging",
                    "operand": da_dict.get("oprand", "O"),
                    "averagingType": interp_method,
                    "averagingRelSize": da_dict.get("averagingrelsize"),
                    "locationType": locationtype,
                }
            if type == "initial":
                inilist.append(inidict)
            elif type == "parameter":
                paramlist.append(inidict)

        # Only write maps that are listed in self._MAPS, rename tif on the fly
        # TODO raise value error if both waterdepth and waterlevel are given in maps
        for name, ds in self._maps.items():
            if isinstance(ds, xr.DataArray):
                if name in self._MAPS:
                    _prepare_inifields(self._MAPS[name], ds)
                    # update config if friction
                    if "frictype" in self._MAPS[name]:
                        self.set_config(
                            "physics.uniffricttype", self._MAPS[name]["frictype"]
                        )
                    # update config if infiltration
                    if name == "infiltcap":
                        self.set_config("grw.infiltrationmodel", 2)

            elif isinstance(ds, xr.Dataset):
                for v in ds.data_vars:
                    if v in self._MAPS:
                        _prepare_inifields(self._MAPS[v], ds[v])
                        # update config if frcition
                        if "frictype" in self._MAPS[name]:
                            self.set_config(
                                "physics.uniffricttype", self._MAPS[name]["frictype"]
                            )
                        # update config if infiltration
                        if name == "infiltcap":
                            self.set_config("grw.infiltrationmodel", 2)

        # Assign initial fields to model and write
        inifield_model = IniFieldModel(initial=inilist, parameter=paramlist)
        # Bug: when initialising IniFieldModel hydrolib-core does not parse correclty
        # the relative path
        # For now re-update manually....
        for i in range(len(inifield_model.initial)):
            path = Path(f"../maps/{inifield_model.initial[i].datafile.filepath.name}")
            inifield_model.initial[i].datafile.filepath = path
        for i in range(len(inifield_model.parameter)):
            path = Path(f"../maps/{inifield_model.parameter[i].datafile.filepath.name}")
            inifield_model.parameter[i].datafile.filepath = path
        # Write inifield file
        inifield_model_filename = inifield_model._filename() + ".ini"
        fm_dir = dirname(join(self.root, self._config_fn))
        inifield_model.save(
            join(fm_dir, inifield_model_filename),
            recurse=False,
        )
        # save filepath in the config
        self.set_config("geometry.inifieldfile", inifield_model_filename)

    def read_geoms(self) -> None:  # FIXME: gives an error when only 2D model.
        """
        Read model geometries files at <root>/<geoms> and add to geoms property.

        For branches / boundaries etc... the reading of hydrolib-core objects happens
        in read_mesh. There the geoms geojson copies are re-set based on dflowfm files
        content.
        """
        self._assert_read_mode
        super().read_geoms(fn="geoms/region.geojson")

        if self.dfmmodel.geometry.crosslocfile is not None:
            # Read cross-sections and friction
            # Add crosssections properties, should be done before friction
            # Branches are needed do derive locations,
            # self.branches should start the read if not done yet
            self.logger.info("Reading cross-sections files")
            crosssections = utils.read_crosssections(self.branches, self.dfmmodel)

            # Add friction properties from roughness files
            # self.logger.info("Reading friction files")
            crosssections = utils.read_friction(crosssections, self.dfmmodel)
            self.set_geoms(crosssections, "crosssections")

        # Read manholes
        if self.dfmmodel.geometry.storagenodefile is not None:
            self.logger.info("Reading manholes file")
            network1d_nodes = mesh_utils.network1d_nodes_geodataframe(
                self.mesh_datasets["network1d"]
            )
            manholes = utils.read_manholes(network1d_nodes, self.dfmmodel)
            self.set_geoms(manholes, "manholes")

        # Read structures
        if self.dfmmodel.geometry.structurefile is not None:
            self.logger.info("Reading structures file")
            structures = utils.read_structures(self.branches, self.dfmmodel)
            for st_type in structures["type"].unique():
                self.set_geoms(structures[structures["type"] == st_type], f"{st_type}s")

    def write_geoms(self, write_mesh_gdf=True) -> None:
        """Write model geometries to a GeoJSON file at <root>/<geoms>."""
        self._assert_write_mode

        # Optional: also write mesh_gdf object
        if write_mesh_gdf:
            for name, gdf in self.mesh_gdf.items():
                self.set_geoms(gdf, name)

        # Write geojson equivalent of all objects.
        # Note that these files are not directly used when updating the model
        super().write_geoms(fn="geoms/{name}.geojson")

        # Write dfm files
        savedir = dirname(join(self.root, self._config_fn))

        # Write cross-sections (inc. friction)
        if "crosssections" in self._geoms:
            # Crosssections
            gdf_crs = self.geoms["crosssections"]
            self.logger.info("Writting cross-sections files crsdef and crsloc")
            crsdef_fn, crsloc_fn = utils.write_crosssections(gdf_crs, savedir)
            self.set_config("geometry.crossdeffile", crsdef_fn)
            self.set_config("geometry.crosslocfile", crsloc_fn)

            # Friction
            self.logger.info("Writting friction file(s)")
            friction_fns = utils.write_friction(gdf_crs, savedir)
            self.set_config("geometry.frictfile", ";".join(friction_fns))

        # Write structures
        # Manholes
        if "manholes" in self._geoms:
            self.logger.info("Writting manholes file.")
            storage_fn = utils.write_manholes(
                self.geoms["manholes"],
                savedir,
            )
            self.set_config("geometry.storagenodefile", storage_fn)

        # Write structures
        existing_structures = [st for st in ["bridges", "culverts"] if st in self.geoms]
        if len(existing_structures) > 0:
            # combine all structures
            structures = []
            for st in existing_structures:
                structures.append(self.geoms.get(st).to_dict("records"))
            structures = list(itertools.chain.from_iterable(structures))
            structures = pd.DataFrame(structures).replace(np.nan, None)
            # write
            self.logger.info("Writting structures file.")
            structures_fn = utils.write_structures(
                structures,
                savedir,
            )
            self.set_config("geometry.structurefile", structures_fn)

        # write hydromt
        # Optional: also write mesh_gdf object
        if write_mesh_gdf:
            for name, gdf in self.mesh_gdf.items():
                self.set_geoms(gdf, name)

        # Write geojson equivalent of all objects.
        # NOTE these files are not used for model update.
        # convert any list in geoms to strings
        def convert_lists_to_strings(df):
            for column_name in df.columns:
                if df[column_name].apply(isinstance, args=(list,)).any():
                    df[column_name] = df[column_name].apply(
                        lambda x: " ".join(f"{x}") if isinstance(x, list) else x
                    )
            return df

        for name in self.geoms:
            self.set_geoms(convert_lists_to_strings(self.geoms[name]), name)

        super().write_geoms(fn="geoms/{name}.geojson")

    def read_forcing(
        self,
    ) -> None:  # FIXME reading of forcing should include boundary, lateral and meteo
        """Read forcing at <root/?/> and parse to dict of xr.DataArray."""
        self._assert_read_mode
        # Read external forcing
        ext_model = self.dfmmodel.external_forcing.extforcefilenew
        if ext_model is not None:
            # boundary
            if len(ext_model.boundary) > 0:
                df_ext = pd.DataFrame([f.__dict__ for f in ext_model.boundary])
                # 1d boundary
                df_ext_1d = df_ext.loc[~df_ext.nodeid.isna(), :]
                if len(df_ext_1d) > 0:
                    # Forcing data arrays to prepare for each quantity
                    forcing_names = np.unique(df_ext_1d.quantity).tolist()
                    # Loop over forcing names to build data arrays
                    for name in forcing_names:
                        # Get the dataframe corresponding to the current variable
                        df = df_ext_1d[df_ext_1d.quantity == name]
                        # Get the corresponding nodes gdf
                        network1d_nodes = mesh_utils.network1d_nodes_geodataframe(
                            self.mesh_datasets["network1d"]
                        )
                        node_geoms = network1d_nodes[
                            np.isin(network1d_nodes["nodeid"], df.nodeid.values)
                        ]
                        da_out = utils.read_1dboundary(
                            df, quantity=name, nodes=node_geoms
                        )
                        # Add to forcing
                        self.set_forcing(da_out)
                # 2d boundary
                df_ext_2d = df_ext.loc[df_ext.nodeid.isna(), :]
                if len(df_ext_2d) > 0:
                    for quantity in df_ext_2d.quantity.unique():
                        da_out = utils.read_2dboundary(
                            df_ext_2d[df_ext_2d.quantity == quantity],
                            workdir=self.dfmmodel.filepath.parent,
                        )
                        # Add to forcing
                        self.set_forcing(da_out, name=f"boundary2d_{da_out.name}")
            # lateral
            if len(ext_model.lateral) > 0:
                df_ext = pd.DataFrame([f.__dict__ for f in ext_model.lateral])
                da_out = utils.read_1dlateral(
                    df_ext, branches=self.branches
                )  # TODO extend support to get laterals on nodes #78
                # Add to forcing
                self.set_forcing(da_out)
            # meteo
            if len(ext_model.meteo) > 0:
                df_ext = pd.DataFrame([f.__dict__ for f in ext_model.meteo])
                # Forcing dataarrays to prepare for each quantity
                forcing_names = np.unique(df_ext.quantity).tolist()
                # Loop over forcing names to build data arrays
                for name in forcing_names:
                    # Get the dataframe corresponding to the current variable
                    df = df_ext[df_ext.quantity == name]
                    da_out = utils.read_meteo(df, quantity=name)
                    # Add to forcing
                    self.set_forcing(da_out)
            # TODO lateral

    def write_forcing(self) -> None:
        """Write forcing into hydrolib-core ext and forcing models."""
        if len(self._forcing) == 0:
            self.logger.debug("No forcing data found, skip writing.")
        else:
            self._assert_write_mode
            self.logger.info("Writting forcing files.")
            savedir = dirname(join(self.root, self._config_fn))
            # create new external forcing file
            ext_fn = "bnd.ext"
            Path(join(savedir, ext_fn)).unlink(missing_ok=True)
            # populate external forcing file
            utils.write_1dboundary(self.forcing, savedir, ext_fn=ext_fn)
            utils.write_2dboundary(self.forcing, savedir, ext_fn=ext_fn)
            utils.write_1dlateral(self.forcing, savedir, ext_fn=ext_fn)
            utils.write_meteo(self.forcing, savedir, ext_fn=ext_fn)
            self.set_config("external_forcing.extforcefilenew", ext_fn)

    def read_mesh(self):
        """Read network file with Hydrolib-core and extract mesh/branches info."""
        self._assert_read_mode

        # Read mesh
        # hydrolib-core convention
        network = self.dfmmodel.geometry.netfile.network
        # FIXME: crs info is not available in dfmmodel, so get it from region.geojson
        # Cannot use read_geoms yet because for some some geoms
        # (crosssections, manholes) mesh needs to be read first...
        region_fn = join(self.root, "geoms", "region.geojson")
        if (not self._crs) and isfile(region_fn):
            crs = gpd.read_file(region_fn).crs
            self._crs = crs

        crs = self.crs

        # convert to xugrid
        mesh = mesh_utils.mesh_from_hydrolib_network(network, crs=crs)
        # set mesh
        self._mesh = mesh

        # update resolution
        if "mesh2d" in self.mesh_names:
            if self._res is None:
                self._res = np.max(np.diff(self.mesh_grids["mesh2d"].node_x))

        # creates branches geometry from network1d
        if "network1d" in self.mesh_names:
            network1d_dataset = self.mesh_datasets["network1d"]
            # Create the branches GeoDataFrame (from geom)
            # network1d_geometry = self.mesh_gdf["network1d"] this returns the network
            branches = mesh_utils.network1d_geoms_geodataframe(network1d_dataset)
            # branches["branchtype"] = network1d_dataset["network1d_branch_type"]
            # might support in the future
            # https://github.com/Deltares/HYDROLIB-core/issues/561

            # Add branchtype, properties from branches.gui file
            self.logger.info("Reading branches GUI file")
            branches = utils.read_branches_gui(branches, self.dfmmodel)

            # Set branches
            self.set_branches(branches)

    def write_mesh(self, write_gui=True):
<<<<<<< HEAD
        """Write 1D branches and 2D mesh at <root/dflowfm/fm_net.nc> in model ready format."""
        self._assert_write_mode
        savedir = dirname(join(self.root, self._config_fn))
=======
        """Write 1D branches and 2D mesh at <root/dflowfm/fm_net.nc>."""
        self._assert_write_mode()
        savedir = join(self.root, "dflowfm")
>>>>>>> 6b3771f8
        mesh_filename = "fm_net.nc"

        # write mesh
        # hydromt convention - FIXME hydrolib does not seem to read the 1D and links
        # part of the mesh
        # super().write_mesh(fn=join(savedir, mesh_filename))

        # write with hydrolib-core
        # Note: hydrolib-core writes more information including attributes and
        # converts some variables using start_index
        # FIXME: does not write crs that is recongnised by Delft3D FM GUI.
        # check dfm_tools/meshkernel_helpers.py#L82

        network = mesh_utils.hydrolib_network_from_mesh(self.mesh)
        network.to_file(Path(join(savedir, mesh_filename)))

        # save relative path to mdu
        self.set_config("geometry.netfile", mesh_filename)

        # other mesh1d related geometry TODO update
        if "mesh1d" in self.mesh_names and write_gui:
            self.logger.info("Writting branches.gui file")
            if "manholes" in self.geoms:
                utils.write_branches_gui(self.branches, savedir)

    def read_states(self):
        """Read states at <root/?/> and parse to dict of xr.DataArray."""
        return self._states
        # raise NotImplementedError()

    def write_states(self):
        """Write states at <root/?/> in model ready format."""
        pass
        # raise NotImplementedError()

    def read_results(self):
        """Read results at <root/?/> and parse to dict of xr.DataArray."""
        return self._results
        # raise NotImplementedError()

    def write_results(self):
        """Write results at <root/?/> in model ready format."""
        pass
        # raise NotImplementedError()

    @property
    def crs(self):
        """Return model crs."""
        # return pyproj.CRS.from_epsg(self.get_config("global.epsg", fallback=4326))
        if self._crs is None:
            # try to read it from mesh usingMeshModel method
            self._crs = super().crs
        return self._crs

    @property
    def bounds(self) -> Tuple:
        """Return model mesh bounds."""
        return self.region.total_bounds

    @property
    def region(self) -> gpd.GeoDataFrame:
        """Return geometry of region of the model area of interest."""
        # First tries in geoms
        if "region" in self.geoms:
            region = self.geoms["region"]
        # Else derives from mesh or branches
        else:
            if self.mesh is not None:
                bounds = self.mesh.ugrid.total_bounds
                crs = self.crs
            elif not self.branches.empty:
                bounds = self.branches.total_bounds
                crs = self.branches.crs
            else:
                # Finally raise error assuming model is empty
                raise ValueError(
                    "Could not derive region from geoms, or mesh. Model may be empty."
                )
            region = gpd.GeoDataFrame(geometry=[box(*bounds)], crs=crs)
            self.set_geoms(region, "region")

        return region

    @property
    def dfmmodel(self):
        """Hydrolib-core FMModel object."""
        if self._dfmmodel is None:
            self.init_dfmmodel()
        return self._dfmmodel

    def init_dfmmodel(self):
        """Initialise the hydrolib-core FMModel object."""
        # create a new MDU-Model
        mdu_fn = Path(join(self.root, self._config_fn))
        if isfile(mdu_fn) and self._read:
            self.logger.info(f"Reading mdu file at {mdu_fn}")
            self._dfmmodel = FMModel(filepath=mdu_fn)
        else:  # use hydrolib template
            self._assert_write_mode
            self.logger.info("Initialising empty mdu file")
            self._dfmmodel = FMModel()
            self._dfmmodel.filepath = mdu_fn

    @property
    def dimr(self):
        """DIMR file object."""
        if not self._dimr:
            self.read_dimr()
        return self._dimr

    def read_dimr(self, dimr_fn: Optional[str] = None) -> None:
        """Read DIMR from file and else create from hydrolib-core."""
        if dimr_fn is None:
            dimr_fn = join(self.root, self._dimr_fn)
        # if file exist, read
        if isfile(dimr_fn) and self._read:
            self.logger.info(f"Reading dimr file at {dimr_fn}")
            dimr = DIMR(filepath=Path(dimr_fn))
        # else initialise
        else:
            self._assert_write_mode
            self.logger.info("Initialising empty dimr file")
            dimr = DIMR()
        self._dimr = dimr

    def write_dimr(self, dimr_fn: Optional[str] = None):
        """Write the dmir file.

        In write mode, updates first the FMModel component.
        """
        # force read
        self.dimr
        if dimr_fn is not None:
            self._dimr.filepath = join(self.root, dimr_fn)
        else:
            self._dimr.filepath = join(self.root, self._dimr_fn)

        if not self._read:
            # Updates the dimr file first before writing
            self.logger.info("Adding dflowfm component to dimr config")

            # update component
            components = self._dimr.component
            if len(components) != 0:
                components = []
            fmcomponent = FMComponent(
                name="dflowfm",
                workingdir="dflowfm",
                inputfile=basename(self._config_fn),
                model=self.dfmmodel,
            )
            components.append(fmcomponent)
            self._dimr.component = components
            # update control
            controls = self._dimr.control
            if len(controls) != 0:
                controls = []
            control = Start(name="dflowfm")
            controls.append(control)
            self._dimr.control = control

        # write
        self.logger.info(f"Writing model dimr file to {self._dimr.filepath}")
        self.dimr.save(recurse=False)

    @property
    def branches(self):
        """
        Return the branches (gpd.GeoDataFrame object) representing the 1D network.

        Contains several "branchtype" for : channel, river, pipe, tunnel.
        """
        if self._branches is None and self._read:
            self.read_mesh()
        if self._branches is None:
            self._branches = gpd.GeoDataFrame()
        return self._branches

    def set_branches(self, branches: gpd.GeoDataFrame):
        """Update the branches object as well as the linked geoms."""
        # Check if "branchtype" col in new branches
        if "branchtype" in branches.columns:
            self._branches = branches
        else:
            self.logger.error(
                "'branchtype' column absent from the new branches, could not update."
            )

        # Update channels/pipes in geoms
        _ = self.set_branches_component(name="river")
        _ = self.set_branches_component(name="channel")
        _ = self.set_branches_component(name="pipe")

        # update geom
        self.logger.debug("Adding branches vector to geoms.")
        self.set_geoms(branches, "branches")

        self.logger.debug("Updating branches in network.")

    def set_branches_component(self, name: str):
        """Extract component name from branches and add it to geoms."""
        gdf_comp = self.branches[self.branches["branchtype"] == name]
        if gdf_comp.index.size > 0:
            self.set_geoms(gdf_comp, name=f"{name}s")
        return gdf_comp

    @property
    def rivers(self):
        """Extract rivers from branches."""
        if "rivers" in self.geoms:
            gdf = self.geoms["rivers"]
        else:
            gdf = self.set_branches_component("river")
        return gdf

    @property
    def channels(self):
        """Extract channels from branches."""
        if "channels" in self.geoms:
            gdf = self.geoms["channels"]
        else:
            gdf = self.set_branches_component("channel")
        return gdf

    @property
    def pipes(self):
        """Extract pipes from branches."""
        if "pipes" in self.geoms:
            gdf = self.geoms["pipes"]
        else:
            gdf = self.set_branches_component("pipe")
        return gdf

    @property
    def opensystem(self):
        """Open system branches (river, channel)."""
        if len(self.branches) > 0:
            gdf = self.branches[self.branches["branchtype"].isin(["river", "channel"])]
        else:
            gdf = gpd.GeoDataFrame()
        return gdf

    @property
    def closedsystem(self):
        """Closed system branches (pipe, tunnel)."""
        if len(self.branches) > 0:
            gdf = self.branches[self.branches["branchtype"].isin(["pipe", "tunnel"])]
        else:
            gdf = gpd.GeoDataFrame()
        return gdf

    @property
    def boundaries(self):
        """1D boundary locations."""
        if "boundaries" not in self.geoms:
            self.set_geoms(
                workflows.get_boundaries_with_nodeid(
                    self.branches,
                    mesh_utils.network1d_nodes_geodataframe(
                        self.mesh_datasets["network1d"]
                    ),
                ),
                "boundaries",
            )
        return self.geoms["boundaries"]

    def get_model_time(self):
        """
        Return (refdate, tstart, tstop) tuple.

        It is parsed from model reference datem start and end time.
        """
        refdate = datetime.strptime(str(self.get_config("time.refdate")), "%Y%m%d")
        tstart = refdate + timedelta(seconds=float(self.get_config("time.tstart")))
        tstop = refdate + timedelta(seconds=float(self.get_config("time.tstop")))
        return refdate, tstart, tstop

    @property
    def res(self):
        """Resolution of the mesh2d."""
        if self._res is not None:
            return self._res

    def set_mesh(
        self,
        data: Union[xu.UgridDataArray, xu.UgridDataset],
        name: Optional[str] = None,
        grid_name: Optional[str] = None,
        overwrite_grid: Optional[bool] = False,
    ) -> None:
        """Add data to mesh.

        All layers of mesh have identical spatial coordinates in Ugrid conventions.

        Parameters
        ----------
        data: xugrid.UgridDataArray or xugrid.UgridDataset
            new layer to add to mesh
        name: str, optional
            Name of new object layer, this is used to overwrite the name of
            a UgridDataArray.
        grid_name: str, optional
            Name of the mesh grid to add data to. If None, inferred from data.
            Can be used for renaming the grid.
        overwrite_grid: bool, optional
            If True, overwrite the grid with the same name as the grid in self.mesh.
        """
        # Check if new grid_name
        if grid_name not in self.mesh_names:
            new_grid = True
        else:
            new_grid = False

        # First call super method to add mesh data
        super().set_mesh(
            data=data,
            name=name,
            grid_name=grid_name,
            overwrite_grid=overwrite_grid,
        )

        # check if 1D and 2D and and 1D2D links and overwrite
        # then send warning that setup_link1d2d should be run again
        if overwrite_grid and "link1d2d" in self.mesh.data_vars:
            if grid_name == "mesh1d" or grid_name == "mesh2d":
                # TODO check if warning is enough or if we should remove to be sure?
                self.logger.warning(
                    f"{grid_name} grid was updated in self.mesh. "
                    "Re-run setup_link1d2d method to update the model 1D2D links."
                )

        # update related geoms if necessary: region - boundaries
        # the region is done in hydromt core
        if overwrite_grid or new_grid:
            # 1D boundaries
            if grid_name == "mesh1d":
                self.set_geoms(
                    workflows.get_boundaries_with_nodeid(
                        self.branches,
                        mesh_utils.network1d_nodes_geodataframe(
                            self.mesh_datasets["network1d"]
                        ),
                    ),
                    "boundaries",
                )

    def set_link1d2d(
        self,
        link1d2d: xr.Dataset(),
    ):
        """
        Add or replace the link1d2d in the model mesh.

        Parameters
        ----------
        link1d2d: xr.Dataset
            link1d2d dataset with variables: [link1d2d, link1d2d_ids,
            link1d2d_long_names, link1d2d_contact_type]
        """
        # Check if link1d2d already in self.mesh
        # FIXME current implementation of below does not support updating partial
        # 1d2d links. Either document or adapt. #1
        if "link1d2d" in self.mesh.data_vars:
            self.logger.info("Overwriting existing link1d2d in self.mesh.")
            self._mesh = self._mesh.drop_vars(
                [
                    "link1d2d",
                    "link1d2d_id",
                    "link1d2d_long_name",
                    "link1d2d_contact_type",
                ]
            )

        # Add link1d2d to mesh
        self._mesh = self._mesh.merge(link1d2d)

    def _model_has_2d(self):
        """Check if model has 2D mesh part."""
        if "mesh2d" in self.mesh_names:
            return True
        else:
            return False

    def _model_has_1d(self):
        """Check if model has 1D mesh part."""
        if "mesh1d" in self.mesh_names:
            return True
        else:
            return False

    def _check_crs(self):
        """Check if model crs is defined."""
        if self.crs is None:
            if self._read:
                self.logger.warning(
                    "Could not derive CRS from reading the mesh file."
                    "Please define the CRS in the [global] init attributes before"
                    "setting up the model."
                )
            else:
                raise ValueError(
                    "CRS is not defined. Please define the CRS in the [global] init"
                    "attributes before setting up the model."
                )
        else:
            self.logger.info(f"project crs: {self.crs.to_epsg()}")<|MERGE_RESOLUTION|>--- conflicted
+++ resolved
@@ -1610,7 +1610,6 @@
         # FIXME: this format cannot be read back due to lack of branch type info
         # from model files
 
-<<<<<<< HEAD
     def _snap_geom_to_branches_and_drop_nonsnapped(
         self, branches: gpd.GeoDataFrame, geoms: gpd.GeoDataFrame, snap_offset=0.0
     ):
@@ -1633,7 +1632,7 @@
             self.logger.debug(f"Unable to snap to branches: {geoms[_drop_geoms].index}")
 
         return geoms[~_drop_geoms]
-=======
+
     def _read_forcing_geodataset(
         self,
         forcing_geodataset_fn: Union[str, Path],
@@ -1686,7 +1685,6 @@
             gdf = None
             da = None
         return gdf, da
->>>>>>> 6b3771f8
 
     def setup_1dlateral_from_points(
         self,
@@ -2604,8 +2602,6 @@
                     relsize = 1.01
                 self._MAPS[var]["averagingrelsize"] = relsize
 
-<<<<<<< HEAD
-=======
     def setup_2dboundary(
         self,
         boundaries_fn: str = None,
@@ -2772,7 +2768,6 @@
         # adjust parameters
         self.set_config("geometry.openboundarytolerance", tolerance)
 
->>>>>>> 6b3771f8
     def setup_rainfall_from_constant(
         self,
         constant_value: float,
@@ -2970,16 +2965,10 @@
 
     def write_config(self) -> None:
         """From config dict to Hydrolib MDU."""
-<<<<<<< HEAD
-        # Not sure if this is worth it compared to just calling write_config super method
-        # advantage is the validator but the whole model is then read when initialising FMModel
-        self._assert_write_mode
-=======
         # Not sure if this is worth it compared to just calling write_config from super
         # advantage is the validator but the whole model is then read
         # when initialising FMModel
         self._assert_write_mode()
->>>>>>> 6b3771f8
 
         cf_dict = self._config.copy()
         # Need to switch to dflowfm folder for files to be found and properly added
@@ -3402,15 +3391,10 @@
             self.set_branches(branches)
 
     def write_mesh(self, write_gui=True):
-<<<<<<< HEAD
         """Write 1D branches and 2D mesh at <root/dflowfm/fm_net.nc> in model ready format."""
-        self._assert_write_mode
-        savedir = dirname(join(self.root, self._config_fn))
-=======
-        """Write 1D branches and 2D mesh at <root/dflowfm/fm_net.nc>."""
         self._assert_write_mode()
-        savedir = join(self.root, "dflowfm")
->>>>>>> 6b3771f8
+        savedir = dirname(join(self.root, self._config_fn)) # from this branch
+        savedir = join(self.root, "dflowfm") # from main
         mesh_filename = "fm_net.nc"
 
         # write mesh
