--- conflicted
+++ resolved
@@ -8,12 +8,7 @@
 import pandas as pd
 import pyproj
 import shapely
-<<<<<<< HEAD
 from hydromt.gis._vector_utils import _nearest_merge
-=======
-from hydromt import gis_utils
-from hydromt.gis_utils import nearest_merge
->>>>>>> fa8c6950
 from scipy.spatial import distance
 from shapely.geometry import LineString, MultiLineString, MultiPoint, Point
 
@@ -1106,8 +1101,10 @@
         errors="ignore",
     )
 
-    # Use nearest_merge to get the nearest branches
-    result = nearest_merge(geometries, branches, max_dist=maxdist, columns=["geometry"])
+    # Use _nearest_merge to get the nearest branches
+    result = _nearest_merge(
+        geometries, branches, max_dist=maxdist, columns=["geometry"]
+    )
     result.rename(
         columns={"index_right": "branch_id", "distance_right": "branch_distance"},
         inplace=True,
