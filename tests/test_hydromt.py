"""Test for hydromt plugin model class DFlowFMModel"""

import pdb
from os.path import abspath, dirname, join

import pytest
from hydromt.cli._utils import parse_config
# from hydromt._utils.log import setuplog

from hydromt_delft3dfm import DFlowFMModel

TESTDATADIR = join(dirname(abspath(__file__)), "data")
EXAMPLEDIR = join(dirname(abspath(__file__)), "..", "examples")

_models = {
    "piave": {
        "example": "dflowfm_piave",
        "ini": "dflowfm_build.yml",
        "data": "artifact_data",
        "snap_offset": 25,
        "crs": 3857,  # global section needs to be passed to build as arguments
    },
    "local": {
        "example": "dflowfm_local",
        "ini": "dflowfm_build_local.yml",
        "data": join(TESTDATADIR, "test_data.yaml"),
        "snap_offset": 25,
        "crs": 32647,  # global section needs to be passed to build as arguments
    },
}


@pytest.mark.parametrize("model", list(_models.keys()))
def test_model_class(model):
    _model = _models[model]
    # read model in examples folder
    root = join(EXAMPLEDIR, _model["example"])
    mod = DFlowFMModel(root=root, mode="r")
    mod.read()
    # run test_model_api() method
    non_compliant_list = mod._test_model_api()
    assert len(non_compliant_list) == 0


@pytest.mark.timeout(300)  # max 5 min
@pytest.mark.parametrize("model", list(_models.keys()))
def test_model_build(tmpdir, model):
    _model = _models[model]
    # test build method
    # compare results with model from examples folder
    root = str(tmpdir.join(model))
<<<<<<< HEAD
    # TODO: passing the logger does not seem to be necessary anymore according to
    # https://github.com/Deltares/hydromt/blob/main/docs/guides/plugin_dev/migrating_to_v1.rst#logging
    # logger = setuplog(__name__, join(root, "hydromt.log"), log_level=10)
    mod1 = _model["model"](
=======
    logger = setuplog(__name__, join(root, "hydromt.log"), log_level=10)
    mod1 = DFlowFMModel(
>>>>>>> 8862432e
        root=root,
        mode="w",
        data_libs=[_model["data"]],
        network_snap_offset=_model["snap_offset"],
        crs=_model["crs"],
        openwater_computation_node_distance=40,
        # logger=logger,
    )
    # Build method options
    config = join(TESTDATADIR, _model["ini"])
    opt = parse_config(config)
    # Build model
    mod1.build(opt=opt)
    # Check if model is api compliant
    non_compliant_list = mod1._test_model_api()
    assert len(non_compliant_list) == 0

    # Compare with model from examples folder
    # (need to read it again for proper geoms check)
<<<<<<< HEAD
    mod1 = _model["model"](root=root, mode="r") #, logger=logger)
=======
    mod1 = DFlowFMModel(root=root, mode="r", logger=logger)
>>>>>>> 8862432e
    mod1.read()
    root = join(EXAMPLEDIR, _model["example"])
    mod0 = DFlowFMModel(root=root, mode="r")
    mod0.read()
    # check if equal
    equal, errors = mod0._test_equal(mod1, skip_component=["geoms"])
    # skip config.filepath (root is different)
    if "config.filepath" in errors:
        errors.pop("config.filepath", None)
        if len(errors) == 0:
            equal = True
    assert equal, errors


def test_model_build_local_code(tmp_path):
    """
    A python code version of the local model, to make debugging easier.
    This test can be removed once the entire hydromt_delft3dfm is properly
    covered by unittests.
    """
    logger = setuplog(__name__, join(tmp_path, "hydromt.log"), log_level=10)
    _model = _models["local"]
    model = DFlowFMModel(
        root=tmp_path,
        mode="w",
        data_libs=[_model["data"]],
        network_snap_offset=_model["snap_offset"],
        crs=_model["crs"],
        openwater_computation_node_distance=40,
        logger=logger
    )

    config = join(TESTDATADIR, _model["ini"])
    opt = parse_config(config)
    model.setup_rivers(**opt['setup_rivers'])
    model.setup_rivers(**opt['setup_rivers1'])
    model.setup_pipes(**opt['setup_pipes'])
    model.setup_manholes(**opt['setup_manholes'])
    model.setup_1dboundary(**opt['setup_1dboundary'])
    model.setup_1dlateral_from_points(**opt['setup_1dlateral_from_points'])
    model.setup_1dlateral_from_polygons(**opt['setup_1dlateral_from_polygons'])
    model.setup_mesh2d(**opt['setup_mesh2d'])
    # model.setup_mesh2d_refine(**opt['setup_mesh2d_refine'])
    model.setup_maps_from_rasterdataset(**opt['setup_maps_from_rasterdataset'])
    model.setup_2dboundary(**opt['setup_2dboundary'])
    model.setup_rainfall_from_uniform_timeseries(**opt['setup_rainfall_from_uniform_timeseries'])
    model.setup_link1d2d(**opt['setup_link1d2d'])


def test_model_build_piave_code(tmp_path):
    """
    A python code version of the piave model, to make debugging easier.
    This test can be removed once the entire hydromt_delft3dfm is properly
    covered by unittests.
    """
    logger = setuplog(__name__, join(tmp_path, "hydromt.log"), log_level=10)
    _model = _models["piave"]
    model = DFlowFMModel(
        root=tmp_path,
        mode="w",
        data_libs=[_model["data"]],
        network_snap_offset=_model["snap_offset"],
        crs=_model["crs"],
        openwater_computation_node_distance=40,
        logger=logger
    )

    config = join(TESTDATADIR, _model["ini"])
    opt = parse_config(config)
    model.setup_rivers_from_dem(**opt['setup_rivers_from_dem'])
    model.setup_pipes(**opt['setup_pipes'])
    model.setup_manholes(**opt['setup_manholes'])
    model.setup_1dboundary(**opt['setup_1dboundary'])
    model.setup_mesh2d(**opt['setup_mesh2d'])
    model.setup_maps_from_rasterdataset(**opt['setup_maps_from_rasterdataset'])
    model.setup_maps_from_raster_reclass(**opt['setup_maps_from_raster_reclass'])
    model.setup_link1d2d(**opt['setup_link1d2d'])<|MERGE_RESOLUTION|>--- conflicted
+++ resolved
@@ -49,15 +49,10 @@
     # test build method
     # compare results with model from examples folder
     root = str(tmpdir.join(model))
-<<<<<<< HEAD
     # TODO: passing the logger does not seem to be necessary anymore according to
     # https://github.com/Deltares/hydromt/blob/main/docs/guides/plugin_dev/migrating_to_v1.rst#logging
     # logger = setuplog(__name__, join(root, "hydromt.log"), log_level=10)
-    mod1 = _model["model"](
-=======
-    logger = setuplog(__name__, join(root, "hydromt.log"), log_level=10)
     mod1 = DFlowFMModel(
->>>>>>> 8862432e
         root=root,
         mode="w",
         data_libs=[_model["data"]],
@@ -77,11 +72,7 @@
 
     # Compare with model from examples folder
     # (need to read it again for proper geoms check)
-<<<<<<< HEAD
-    mod1 = _model["model"](root=root, mode="r") #, logger=logger)
-=======
-    mod1 = DFlowFMModel(root=root, mode="r", logger=logger)
->>>>>>> 8862432e
+    mod1 = DFlowFMModel(root=root, mode="r") #, logger=logger)
     mod1.read()
     root = join(EXAMPLEDIR, _model["example"])
     mod0 = DFlowFMModel(root=root, mode="r")
