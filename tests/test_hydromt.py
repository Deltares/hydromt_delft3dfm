--- conflicted
+++ resolved
@@ -51,22 +51,8 @@
 
     # test build method
     # compare results with model from examples folder
-<<<<<<< HEAD
-    root = str(tmpdir.join(model))
-    # TODO: passing the logger does not seem to be necessary anymore according to
-    # https://github.com/Deltares/hydromt/blob/main/docs/guides/plugin_dev/migrating_to_v1.rst#logging
+    root = join(tmpdir, f"dflowfm_{modelname}")
     # logger = setuplog(__name__, join(root, "hydromt.log"), log_level=10)
-    mod1 = DFlowFMModel(
-        root=root,
-        mode="w",
-        data_libs=[_model["data"]],
-        network_snap_offset=_model["snap_offset"],
-        crs=_model["crs"],
-        openwater_computation_node_distance=40,
-        # logger=logger,
-=======
-    root = join(tmpdir, f"dflowfm_{modelname}")
-    logger = setuplog(__name__, join(root, "hydromt.log"), log_level=10)
     mod1 = DFlowFMModel(
         root=root,
         mode="w",
@@ -74,8 +60,7 @@
         network_snap_offset=network_snap_offset,
         crs=crs,
         openwater_computation_node_distance=openwater_computation_node_distance,
-        logger=logger,
->>>>>>> a9130ceb
+        # logger=logger,
     )
     # Build model (now excludes global section because of pop)
     mod1.build(opt=opt)
@@ -106,18 +91,6 @@
     This test can be removed once the entire hydromt_delft3dfm is properly
     covered by unittests.
     """
-<<<<<<< HEAD
-    # logger = setuplog(__name__, join(tmp_path, "hydromt.log"), log_level=10)
-    _model = _models["local"]
-    model = DFlowFMModel(
-        root=tmp_path,
-        mode="w",
-        data_libs=[_model["data"]],
-        network_snap_offset=_model["snap_offset"],
-        crs=_model["crs"],
-        openwater_computation_node_distance=40,
-        # logger=logger
-=======
     model_dict = _models["local"]
     # Build method options
     config = join(TESTDATADIR, model_dict["ini"])
@@ -128,7 +101,7 @@
     network_snap_offset = global_sect['network_snap_offset']
     openwater_computation_node_distance = global_sect['openwater_computation_node_distance']
     # initialize model
-    logger = setuplog(__name__, join(tmp_path, "hydromt.log"), log_level=10)
+    # logger = setuplog(__name__, join(tmp_path, "hydromt.log"), log_level=10)
     model = DFlowFMModel(
         root=tmp_path,
         mode="w",
@@ -136,8 +109,7 @@
         network_snap_offset=network_snap_offset,
         crs=crs,
         openwater_computation_node_distance=openwater_computation_node_distance,
-        logger=logger
->>>>>>> a9130ceb
+        # logger=logger
     )
     # build model via steps corresponding to yml order
     model.setup_rivers(**opt['setup_rivers'])
@@ -163,18 +135,6 @@
     This test can be removed once the entire hydromt_delft3dfm is properly
     covered by unittests.
     """
-<<<<<<< HEAD
-    # logger = setuplog(__name__, join(tmp_path, "hydromt.log"), log_level=10)
-    _model = _models["piave"]
-    model = DFlowFMModel(
-        root=tmp_path,
-        mode="w",
-        data_libs=[_model["data"]],
-        network_snap_offset=_model["snap_offset"],
-        crs=_model["crs"],
-        openwater_computation_node_distance=40,
-        # logger=logger
-=======
     model_dict = _models["piave"]
     # Build method options
     config = join(TESTDATADIR, model_dict["ini"])
@@ -185,7 +145,7 @@
     network_snap_offset = global_sect['network_snap_offset']
     openwater_computation_node_distance = global_sect['openwater_computation_node_distance']
     # initialize model
-    logger = setuplog(__name__, join(tmp_path, "hydromt.log"), log_level=10)
+    # logger = setuplog(__name__, join(tmp_path, "hydromt.log"), log_level=10)
     model = DFlowFMModel(
         root=tmp_path,
         mode="w",
@@ -193,8 +153,7 @@
         network_snap_offset=network_snap_offset,
         crs=crs,
         openwater_computation_node_distance=openwater_computation_node_distance,
-        logger=logger
->>>>>>> a9130ceb
+        # logger=logger
     )
     # build model via steps corresponding to yml order
     model.setup_rivers_from_dem(**opt['setup_rivers_from_dem'])
